<!DOCTYPE HTML>
<html lang="en" class="light" dir="ltr">
    <head>
        <!-- Book generated using mdBook -->
        <meta charset="UTF-8">
        <title>Idiomatic Rust in Simple Steps</title>
        <meta name="robots" content="noindex">


        <!-- Custom HTML head -->
        
        <meta name="description" content="Learn idiomatic Rust in simple steps even if you have no former knowledge">
        <meta name="viewport" content="width=device-width, initial-scale=1">
        <meta name="theme-color" content="#ffffff">

        <link rel="icon" href="favicon.svg">
        <link rel="shortcut icon" href="favicon.png">
        <link rel="stylesheet" href="css/variables.css">
        <link rel="stylesheet" href="css/general.css">
        <link rel="stylesheet" href="css/chrome.css">
        <link rel="stylesheet" href="css/print.css" media="print">

        <!-- Fonts -->
        <link rel="stylesheet" href="FontAwesome/css/font-awesome.css">
        <link rel="stylesheet" href="fonts/fonts.css">

        <!-- Highlight.js Stylesheets -->
        <link rel="stylesheet" href="highlight.css">
        <link rel="stylesheet" href="tomorrow-night.css">
        <link rel="stylesheet" href="ayu-highlight.css">

        <!-- Custom theme stylesheets -->

    </head>
    <body class="sidebar-visible no-js">
    <div id="body-container">
        <!-- Provide site root to javascript -->
        <script>
            var path_to_root = "";
            var default_theme = window.matchMedia("(prefers-color-scheme: dark)").matches ? "navy" : "light";
        </script>

        <!-- Work around some values being stored in localStorage wrapped in quotes -->
        <script>
            try {
                var theme = localStorage.getItem('mdbook-theme');
                var sidebar = localStorage.getItem('mdbook-sidebar');

                if (theme.startsWith('"') && theme.endsWith('"')) {
                    localStorage.setItem('mdbook-theme', theme.slice(1, theme.length - 1));
                }

                if (sidebar.startsWith('"') && sidebar.endsWith('"')) {
                    localStorage.setItem('mdbook-sidebar', sidebar.slice(1, sidebar.length - 1));
                }
            } catch (e) { }
        </script>

        <!-- Set the theme before any content is loaded, prevents flash -->
        <script>
            var theme;
            try { theme = localStorage.getItem('mdbook-theme'); } catch(e) { }
            if (theme === null || theme === undefined) { theme = default_theme; }
            var html = document.querySelector('html');
            html.classList.remove('light')
            html.classList.add(theme);
            var body = document.querySelector('body');
            body.classList.remove('no-js')
            body.classList.add('js');
        </script>

        <input type="checkbox" id="sidebar-toggle-anchor" class="hidden">

        <!-- Hide / unhide sidebar before it is displayed -->
        <script>
            var body = document.querySelector('body');
            var sidebar = null;
            var sidebar_toggle = document.getElementById("sidebar-toggle-anchor");
            if (document.body.clientWidth >= 1080) {
                try { sidebar = localStorage.getItem('mdbook-sidebar'); } catch(e) { }
                sidebar = sidebar || 'visible';
            } else {
                sidebar = 'hidden';
            }
            sidebar_toggle.checked = sidebar === 'visible';
            body.classList.remove('sidebar-visible');
            body.classList.add("sidebar-" + sidebar);
        </script>

        <nav id="sidebar" class="sidebar" aria-label="Table of contents">
            <div class="sidebar-scrollbox">
                <ol class="chapter"><li class="chapter-item expanded "><a href="index.html"><strong aria-hidden="true">1.</strong> Introduction</a></li><li><ol class="section"><li class="chapter-item expanded "><a href="introduction/why.html"><strong aria-hidden="true">1.1.</strong> Why or Why Not</a></li><li class="chapter-item expanded "><a href="introduction/resources.html"><strong aria-hidden="true">1.2.</strong> Other Learning Resources</a></li></ol></li><li class="chapter-item expanded "><a href="getting-started/index.html"><strong aria-hidden="true">2.</strong> Getting Started</a></li><li><ol class="section"><li class="chapter-item expanded "><a href="getting-started/setup.html"><strong aria-hidden="true">2.1.</strong> Getting Set Up</a></li><li class="chapter-item expanded "><a href="getting-started/environment.html"><strong aria-hidden="true">2.2.</strong> Environment</a></li><li class="chapter-item expanded "><a href="getting-started/hello-world.html"><strong aria-hidden="true">2.3.</strong> Hello World</a></li></ol></li><li class="chapter-item expanded "><a href="language-basics/index.html"><strong aria-hidden="true">3.</strong> Language Basics</a></li><li><ol class="section"><li class="chapter-item expanded "><a href="language-basics/memory.html"><strong aria-hidden="true">3.1.</strong> Memory</a></li><li class="chapter-item expanded "><a href="language-basics/data-types.html"><strong aria-hidden="true">3.2.</strong> Data Types</a></li><li class="chapter-item expanded "><a href="language-basics/control-flow.html"><strong aria-hidden="true">3.3.</strong> Control Flow</a></li><li class="chapter-item expanded "><a href="language-basics/functions.html"><strong aria-hidden="true">3.4.</strong> Functions</a></li><li class="chapter-item expanded "><a href="language-basics/tests.html"><strong aria-hidden="true">3.5.</strong> Tests (wip)</a></li><li class="chapter-item expanded "><a href="language-basics/documentation.html"><strong aria-hidden="true">3.6.</strong> Documentation</a></li><li class="chapter-item expanded "><div><strong aria-hidden="true">3.7.</strong> Clippy and Fmt</div></li><li class="chapter-item expanded "><div><strong aria-hidden="true">3.8.</strong> Conversions</div></li><li class="chapter-item expanded "><div><strong aria-hidden="true">3.9.</strong> Pattern Matching</div></li><li class="chapter-item expanded "><div><strong aria-hidden="true">3.10.</strong> Error Handling</div></li><li class="chapter-item expanded "><div><strong aria-hidden="true">3.11.</strong> Collections</div></li><li class="chapter-item expanded "><div><strong aria-hidden="true">3.12.</strong> Iterators</div></li><li class="chapter-item expanded "><div><strong aria-hidden="true">3.13.</strong> Attributes</div></li><li class="chapter-item expanded "><div><strong aria-hidden="true">3.14.</strong> Derive</div></li><li class="chapter-item expanded "><div><strong aria-hidden="true">3.15.</strong> Threads</div></li><li class="chapter-item expanded "><div><strong aria-hidden="true">3.16.</strong> Unsafe</div></li><li class="chapter-item expanded "><div><strong aria-hidden="true">3.17.</strong> Macros</div></li></ol></li><li class="chapter-item expanded "><div><strong aria-hidden="true">4.</strong> Patterns</div></li><li><ol class="section"><li class="chapter-item expanded "><div><strong aria-hidden="true">4.1.</strong> Derive</div></li><li class="chapter-item expanded "><div><strong aria-hidden="true">4.2.</strong> Monads</div></li><li class="chapter-item expanded "><div><strong aria-hidden="true">4.3.</strong> Interior Mutability</div></li><li class="chapter-item expanded "><div><strong aria-hidden="true">4.4.</strong> New Types</div></li><li class="chapter-item expanded "><div><strong aria-hidden="true">4.5.</strong> RAII / Drop and Finalise</div></li><li class="chapter-item expanded "><div><strong aria-hidden="true">4.6.</strong> Prefer Borrows</div></li><li class="chapter-item expanded "><div><strong aria-hidden="true">4.7.</strong> Type State</div></li><li class="chapter-item expanded "><div><strong aria-hidden="true">4.8.</strong> Builder</div></li></ol></li><li class="chapter-item expanded "><div><strong aria-hidden="true">5.</strong> Rust Ecosystem</div></li><li><ol class="section"><li class="chapter-item expanded "><div><strong aria-hidden="true">5.1.</strong> Project Structure</div></li><li class="chapter-item expanded "><div><strong aria-hidden="true">5.2.</strong> rustup</div></li><li class="chapter-item expanded "><div><strong aria-hidden="true">5.3.</strong> Error Handling with ThisError and Anyhow</div></li><li class="chapter-item expanded "><div><strong aria-hidden="true">5.4.</strong> log</div></li><li class="chapter-item expanded "><div><strong aria-hidden="true">5.5.</strong> mdbook</div></li><li class="chapter-item expanded "><div><strong aria-hidden="true">5.6.</strong> Itertools</div></li><li class="chapter-item expanded "><div><strong aria-hidden="true">5.7.</strong> Rayon</div></li><li class="chapter-item expanded "><div><strong aria-hidden="true">5.8.</strong> Clap</div></li><li class="chapter-item expanded "><div><strong aria-hidden="true">5.9.</strong> Async with Tokio and async_std</div></li><li class="chapter-item expanded "><div><strong aria-hidden="true">5.10.</strong> Serialisation with Serde</div></li><li class="chapter-item expanded "><div><strong aria-hidden="true">5.11.</strong> Parsing with Nom</div></li><li class="chapter-item expanded "><div><strong aria-hidden="true">5.12.</strong> Regex</div></li><li class="chapter-item expanded "><div><strong aria-hidden="true">5.13.</strong> reqwest</div></li><li class="chapter-item expanded "><div><strong aria-hidden="true">5.14.</strong> Crossbeam?</div></li><li class="chapter-item expanded "><div><strong aria-hidden="true">5.15.</strong> bitvec</div></li><li class="chapter-item expanded "><div><strong aria-hidden="true">5.16.</strong> Derive More</div></li></ol></li><li class="chapter-item expanded "><div><strong aria-hidden="true">6.</strong> Advanced Rust</div></li><li><ol class="section"><li class="chapter-item expanded "><div><strong aria-hidden="true">6.1.</strong> Foreign Function Interfaces</div></li><li class="chapter-item expanded "><div><strong aria-hidden="true">6.2.</strong> Proc Macro</div></li><li class="chapter-item expanded "><div><strong aria-hidden="true">6.3.</strong> Intro to Web Dev</div></li><li class="chapter-item expanded "><div><strong aria-hidden="true">6.4.</strong> Intro to Embedded</div></li><li class="chapter-item expanded "><div><strong aria-hidden="true">6.5.</strong> Intro to Game Dev</div></li></ol></li></ol>
            </div>
            <div id="sidebar-resize-handle" class="sidebar-resize-handle">
                <div class="sidebar-resize-indicator"></div>
            </div>
        </nav>

        <!-- Track and set sidebar scroll position -->
        <script>
            var sidebarScrollbox = document.querySelector('#sidebar .sidebar-scrollbox');
            sidebarScrollbox.addEventListener('click', function(e) {
                if (e.target.tagName === 'A') {
                    sessionStorage.setItem('sidebar-scroll', sidebarScrollbox.scrollTop);
                }
            }, { passive: true });
            var sidebarScrollTop = sessionStorage.getItem('sidebar-scroll');
            sessionStorage.removeItem('sidebar-scroll');
            if (sidebarScrollTop) {
                // preserve sidebar scroll position when navigating via links within sidebar
                sidebarScrollbox.scrollTop = sidebarScrollTop;
            } else {
                // scroll sidebar to current active section when navigating via "next/previous chapter" buttons
                var activeSection = document.querySelector('#sidebar .active');
                if (activeSection) {
                    activeSection.scrollIntoView({ block: 'center' });
                }
            }
        </script>

        <div id="page-wrapper" class="page-wrapper">

            <div class="page">
                                <div id="menu-bar-hover-placeholder"></div>
                <div id="menu-bar" class="menu-bar sticky">
                    <div class="left-buttons">
                        <label id="sidebar-toggle" class="icon-button" for="sidebar-toggle-anchor" title="Toggle Table of Contents" aria-label="Toggle Table of Contents" aria-controls="sidebar">
                            <i class="fa fa-bars"></i>
                        </label>
                        <button id="theme-toggle" class="icon-button" type="button" title="Change theme" aria-label="Change theme" aria-haspopup="true" aria-expanded="false" aria-controls="theme-list">
                            <i class="fa fa-paint-brush"></i>
                        </button>
                        <ul id="theme-list" class="theme-popup" aria-label="Themes" role="menu">
                            <li role="none"><button role="menuitem" class="theme" id="light">Light</button></li>
                            <li role="none"><button role="menuitem" class="theme" id="rust">Rust</button></li>
                            <li role="none"><button role="menuitem" class="theme" id="coal">Coal</button></li>
                            <li role="none"><button role="menuitem" class="theme" id="navy">Navy</button></li>
                            <li role="none"><button role="menuitem" class="theme" id="ayu">Ayu</button></li>
                        </ul>
                        <button id="search-toggle" class="icon-button" type="button" title="Search. (Shortkey: s)" aria-label="Toggle Searchbar" aria-expanded="false" aria-keyshortcuts="S" aria-controls="searchbar">
                            <i class="fa fa-search"></i>
                        </button>
                    </div>

                    <h1 class="menu-title">Idiomatic Rust in Simple Steps</h1>

                    <div class="right-buttons">
                        <a href="print.html" title="Print this book" aria-label="Print this book">
                            <i id="print-button" class="fa fa-print"></i>
                        </a>

                    </div>
                </div>

                <div id="search-wrapper" class="hidden">
                    <form id="searchbar-outer" class="searchbar-outer">
                        <input type="search" id="searchbar" name="searchbar" placeholder="Search this book ..." aria-controls="searchresults-outer" aria-describedby="searchresults-header">
                    </form>
                    <div id="searchresults-outer" class="searchresults-outer hidden">
                        <div id="searchresults-header" class="searchresults-header"></div>
                        <ul id="searchresults">
                        </ul>
                    </div>
                </div>

                <!-- Apply ARIA attributes after the sidebar and the sidebar toggle button are added to the DOM -->
                <script>
                    document.getElementById('sidebar-toggle').setAttribute('aria-expanded', sidebar === 'visible');
                    document.getElementById('sidebar').setAttribute('aria-hidden', sidebar !== 'visible');
                    Array.from(document.querySelectorAll('#sidebar a')).forEach(function(link) {
                        link.setAttribute('tabIndex', sidebar === 'visible' ? 0 : -1);
                    });
                </script>

                <div id="content" class="content">
                    <main>
                        <h1 id="idiomatic-rust-in-simple-steps"><a class="header" href="#idiomatic-rust-in-simple-steps">Idiomatic Rust in Simple Steps</a></h1>
<p>Welcome to IRISS 👁️🦀</p>
<p>Rust has a reputation of being difficult to learn, certainly it was when I learned back in 2017. While its true that
there remain some rough edges, the language is now easier to pick up than ever, and in many ways is much easier than
a lot of more established languages.</p>
<p>The goal of this series is to help you go from no knowledge of Rust to understanding how Rust is written as quickly as
possible.</p>
<p>This book is the written version of a companion
<a href="https://www.youtube.com/playlist?list=PLW2L8KbM0O7aRi_Bt4YE1JuW9EdMs0ztR" title="" target="_blank">YouTube series</a> (coming soon)</p>
<p>If you spot a problem with this guide (I’m only human 😅), please file an Issue or even a PR on the
<a href="https://github.com/Gisleburt/idiomatic-rust-in-simple-steps" title="" target="_blank">project repository</a> and I will be incredibly grateful.
I certainly don’t know <em>everything</em> about Rust and look forward to learning new things throughout this project.</p>
<p>In the meantime, you should start by <a href="./introduction/why.html">deciding if Rust is definitely the language for you</a>, and
what <a href="./introduction/resources.html">other learning resources</a> are available.</p>
<div style="break-before: page; page-break-before: always;"></div><h1 id="why-or-why-not"><a class="header" href="#why-or-why-not">Why or Why Not</a></h1>
<ol>
<li><a href="introduction/why.html#why-rust">Why Rust</a></li>
<li><a href="introduction/why.html#why-not-rust">Why not Rust</a></li>
</ol>
<h2 id="why-rust"><a class="header" href="#why-rust">Why Rust</a></h2>
<p>I could tell you that it’s a “blazingly fast” language, that holds your hand and helps reduce bugs, that its first party
tooling is second to none, that it has a mature ecosystem and an amazing community. These are all good reasons to
consider using Rust for any personal or professional project. There is, however, in my mind, a singular reason everyone
should consider learning Rust:</p>
<p><strong>Because its fun</strong></p>
<p>Seriously, Rust is my happy place. Sure it has its frustrations like any language, but when I work with Rust I <em>feel</em>
smart, I have less horrible surprises, and I have a lot of confidence that my code will “just work”, that I won’t need
to come back to fix bugs and if I do, I will be able to quickly understand old code, write new tests and fix any
problems.</p>
<p>And, I’m not alone, since its 1.0 release Rust has been Stack Overflows “most loved” (now “most admired”) language eight
years in a row. This isn’t derived from fanatics like me just saying “its great” but is the percentage of people who
used the language this year, that still want to use it next year.</p>
<h2 id="why-not-rust"><a class="header" href="#why-not-rust">Why not Rust</a></h2>
<p>As much as I love Rust, there is a reason it may not be the language for you… and it’s a <em>big</em> one.</p>
<p>If you are specifically looking to learn a language to get a job (and you’re not interested in Blockchain) Rust is not
going to be a good language… for now. The irony of “professional Rust” is that Rust engineers think there are no Rust
employers, and Rust employers think there are no Rust engineers <em>because</em> very few of us are interested in Blockchain
technologies.</p>
<p>That said, things have been slowly changing. More businesses are picking it up due to its low cost to write, run and
maintain. The main cost to adopting Rust remains the cost of training people, but there are more and more of us out
there and perhaps 2024 will finally be the tipping point.</p>
<p>Nonetheless, right now, if you’re looking for a job,
<a href="https://survey.stackoverflow.co/2023/#most-popular-technologies-language-prof" title="" target="_blank">better languages to learn</a> would be
<a href="https://www.typescriptlang.org" title="" target="_blank">TypeScript</a> or <a href="https://www.python.org" title="" target="_blank">Python</a>.</p>
<div style="break-before: page; page-break-before: always;"></div><h1 id="other-learning-resources"><a class="header" href="#other-learning-resources">Other Learning Resources</a></h1>
<p>Its worth mentioning that there are many other Rust learning resources out there, so if this guide ends up not working
out for you, or you’re looking to supplement it with other sources, these are in my mind, the (other) best ways to learn
the Rust.</p>
<ol>
<li><a href="introduction/resources.html#the-official-book">The official book</a></li>
<li><a href="introduction/resources.html#rustlings">Rustlings</a></li>
<li><a href="introduction/resources.html#rust-by-example">Rust by Example</a></li>
<li><a href="introduction/resources.html#idiomatic-rust-in-simple-steps">Idiomatic Rust in Simple Steps</a></li>
</ol>
<h2 id="the-official-book"><a class="header" href="#the-official-book">The official book</a></h2>
<p><a href="https://doc.rust-lang.org/book/" title="" target="_blank">The Rust Programming Language</a> book is the official way to learn, and will be the
most complete guide. This is how I learned the language way back in 2017 and its gotten significantly better since then.
The main difference between the official book and this guide is that the official book focuses on teaching you how the
language works, while this guide is focused on how the language is written, only looping back to how the language works
to explain why we write it that way. This guide tries to follow a similar path to the official book and to Rustlings,
see below, so it should be easy to jump between them.</p>
<h2 id="rustlings"><a class="header" href="#rustlings">Rustlings</a></h2>
<p><a href="https://github.com/rust-lang/rustlings/" title="" target="_blank">Rustlings</a> is a “learn by doing” guide to Rust. It works by giving you
specific exercises to help you understand the language a bit at a time.</p>
<p>The gamification of the course makes it really fun, so I still use Rustlings to help keep myself sharp.</p>
<h2 id="rust-by-example"><a class="header" href="#rust-by-example">Rust by Example</a></h2>
<p><a href="https://doc.rust-lang.org/stable/rust-by-example/" title="" target="_blank">Rust by Example</a> does exactly what it says on the tin. It focuses on
the implementation of the Rust language.</p>
<p>This is great to quickly look things up if you know what you want to know, however, there’s some minor
pseudo-anti-patterns here that if you don’t already know are anti-patterns, you might be tempted to copy-paste. Don’t
worry though, we’ll cover these here but also tools like Clippy (which we’ll also cover) will be quick to point them
out.</p>
<h2 id="idiomatic-rust-in-simple-steps-1"><a class="header" href="#idiomatic-rust-in-simple-steps-1">Idiomatic Rust in Simple Steps</a></h2>
<p>So, why use IRISS if there are these other great resources?</p>
<p>Idiomatic Rust in Simple Steps lines up nicely with these other resources and can supplement them or vice versa. While
the other resources focus on simply learning the language, IRISS focuses on how and why we write the language the way
we do. This might seem like the same thing, but here we’ll ramp up on idioms quickly so that you can understand other
peoples code as well as write code that other people can understand.</p>
<p>This matters!</p>
<p>My biggest hot take of the software industry is that: Software engineers are not paid to write code, they’re paid to
solve problems.</p>
<p>The best engineers I’ve worked with have solved problems without writing a single line of code, and the cheapest code to
maintain is the code you didn’t write. Beyond this though, solving problems, even with code, takes understanding and
collaboration. If when you join a team you already understand why they write code the way they do, you’re going to
become productive much faster.</p>
<div style="break-before: page; page-break-before: always;"></div><h1 id="getting-started"><a class="header" href="#getting-started">Getting Started</a></h1>
<p>In this section we’ll go through:</p>
<ul>
<li><a href="getting-started/./setup.html">How to install the language tools</a></li>
<li><a href="getting-started/./environment.html">How to set up your development environment</a></li>
<li><a href="getting-started/./hello-world.html">And how to create your very first program</a></li>
</ul>
<div style="break-before: page; page-break-before: always;"></div><h1 id="getting-set-up"><a class="header" href="#getting-set-up">Getting Set Up</a></h1>
<ol>
<li><a href="getting-started/setup.html#mac-and-linux">Mac and Linux</a></li>
<li><a href="getting-started/setup.html#windows">Windows</a>
<ol>
<li><a href="getting-started/setup.html#windows-build-tools">Windows Build Tools</a></li>
<li><a href="getting-started/setup.html#rustup">Rustup</a></li>
<li><a href="getting-started/setup.html#gcc-optional-but-recommended">GCC (optional, but recommended)</a></li>
</ol>
</li>
</ol>
<h2 id="mac-and-linux"><a class="header" href="#mac-and-linux">Mac and Linux</a></h2>
<p>Before you begin, you need to make sure you have the appropriate build tools.</p>
<p>For Mac, make sure to run <code>xcode-select install</code></p>
<p>For Linux, you need to install gcc via your package manage, for example, on a Raspberry Pi, you might do
<code>sudo apt install gcc</code></p>
<p>Go to <a href="https://rustup.rs" title="" target="_blank">https://rustup.rs</a>, copy the command displayed there into your terminal.</p>
<p><img src="getting-started/images/rustup-mac.png" alt="Rustup Mac / Linux" /></p>
<p>You will be given the option for customizing the installation, but we don’t need to do that for now</p>
<pre><code class="language-sh">$ curl --proto '=https' --tlsv1.2 -sSf https://sh.rustup.rs | sh

# [other information about the install appears here]

Current installation options:


   default host triple: x86_64-apple-darwin
     default toolchain: stable (default)
               profile: default
  modify PATH variable: yes

1) Proceed with installation (default)
2) Customize installation
3) Cancel installation
&gt;
</code></pre>
<p>Choose 1 and wait for installation to complete. To immediately use Rust’s tools now, you will need to run the command it
tells you to run at the end of the installer, however, you should only need to do this once as the installer makes the
changes necessary for new terminal sessions to pick up on the changes.</p>
<pre><code class="language-shell">$ source "$HOME/.cargo/env"
</code></pre>
<p>Now you can check whether everything has installed properly by running <code>cargo version</code> and you should see something
like this:</p>
<pre><code class="language-shell">$ cargo version
cargo 1.75.0 (1d8b05cdd 2023-11-20)
</code></pre>
<p>Cargo is the main tool we’ll use to build and work with Rust, you will need at least version <code>1.75</code> for this tutorial.</p>
<h2 id="windows"><a class="header" href="#windows">Windows</a></h2>
<p>Installing Rust on Windows is a bit more challenging, but you’ve got this, I believe in you.</p>
<p>All the important differences for Windows are explained on <a href="https://rustup.rs" title="" target="_blank">rustup.rs</a>, however, I personally
struggled a bit with this, so I’m laying it out here in my own words.</p>
<h3 id="windows-build-tools"><a class="header" href="#windows-build-tools">Windows Build Tools</a></h3>
<p>The first thing we’re going to need are some Microsoft build tools.</p>
<p>Head to <a href="https://visualstudio.microsoft.com/downloads/" title="" target="_blank">https://visualstudio.microsoft.com/downloads/</a> and download the
community edition.</p>
<p><img src="getting-started/./images/windows-visual-studio-community.png" alt="windows-visual-studio-community.png" /></p>
<p>The installer is the gateway to a huge number of tools and software, but we only need two things.</p>
<p>Click through to the Individual Components tab, and search for the following: <code>C++ x64/x86 build tools</code></p>
<p>Select the latest version.</p>
<p>Next search for: <code>Windows SDK</code></p>
<p>Select the latest version of the SDK for your version of Windows.</p>
<p>Finally, click install. You may get a prompt asking if you’d like to continue without workloads, which you do,
so continue.</p>
<p>The installation itself can take a while so grab a tea or something ☕</p>
<h3 id="rustup"><a class="header" href="#rustup">Rustup</a></h3>
<p>Once the Windows build tools are installed, head back to <a href="https://rustup.rs" title="" target="_blank">rustup.rs</a> and download <code>rustup-init.exe</code>.
Running this will install the tools we need.</p>
<p>Choose the default install options.</p>
<p>Once complete, we can check that things have been installed correctly by opening either <code>cmd</code> or <code>powershell</code> or your
terminal of choice, and run:</p>
<pre><code class="language-shell">cargo version
</code></pre>
<h3 id="gcc-optional-but-recommended"><a class="header" href="#gcc-optional-but-recommended">GCC (optional, but recommended)</a></h3>
<p>Wait, the rustup website doesn’t mention this!</p>
<p>I know, and you don’t <em>necessarily</em> need to do this. However, Rust is a language that can interop with other languages.
In particular, Rust works really well with existing C and C++ libraries, however, Windows and Linux us different C++
libraries. This can be fixed by installing <code>gcc</code>.</p>
<p>Like Microsoft’s build tools, gcc isn’t packaged by itself, but unlike Microsoft’s build tools there are many, many ways
to install it.</p>
<p>The easiest way I’ve found is to install the <a href="https://scoop.sh" title="" target="_blank">Scoop</a> package manager by following the instructions on
their website.</p>
<p>Once installed, all you need to do is run:</p>
<pre><code class="language-shell">scoop install main/gcc
</code></pre>
<p>You can check this worked by running <code>gcc --version</code></p>
<p>Phew! That’s it, congratulations! It took me over an hour to do this on my first attempt.</p>
<p>If you haven’t done already, its a good idea to restart your computer before moving on.</p>
<div style="break-before: page; page-break-before: always;"></div><h1 id="the-development-environment"><a class="header" href="#the-development-environment">The Development Environment</a></h1>
<ol>
<li><a href="getting-started/environment.html#visual-studio-code">Visual Studio Code</a></li>
<li><a href="getting-started/environment.html#extensions">Extensions</a></li>
<li><a href="getting-started/environment.html#rust-analyzer">rust-analyzer</a></li>
<li><a href="getting-started/environment.html#codelldb">CodeLLDB</a></li>
<li><a href="getting-started/environment.html#even-better-toml">Even Better TOML</a></li>
<li><a href="getting-started/environment.html#crates">crates</a></li>
</ol>
<h2 id="visual-studio-code"><a class="header" href="#visual-studio-code">Visual Studio Code</a></h2>
<p>A software developers environment is something very specific to them. Some people love vim and neovim, others like Nova,
I’m personally a big fan of IntelliJ. If you’ve already found the tools for you, there’s no wrong answer here, use
whatever makes you happy.</p>
<p>If you’re new to software engineering though, and not looking to fork out potentially hundreds of dollars on tooling,
I recommend Visual Studio Code. It’s free, is perhaps the most widely used and supported editor today, and can be
greatly extended through plugins.</p>
<p>It’s the editor I’ll be using throughout this series as I believe it will be the most familiar to people.</p>
<p>To get started head over to <a href="https://code.visualstudio.com/" title="" target="_blank">https://code.visualstudio.com/</a> and download the right
version for your device.</p>
<p>After installing it, we will need some plugins to work with Rust. To get to extensions, open VSCode and press the
extensions button in the sidebar (by default the sidebar is on the left).</p>
<p><img src="getting-started/images/vscode-extensions.png" alt="VSCode Extensions" /></p>
<h2 id="extensions"><a class="header" href="#extensions">Extensions</a></h2>
<h3 id="rust-analyzer"><a class="header" href="#rust-analyzer">rust-analyzer</a></h3>
<p>Rust Analyzer will provide the bulk of language support that we’ll need. It’ll give us auto complete, syntax
highlighting and symbol editing that will just make our lives a lot easier. Search for <code>rust-analyzer</code> in the search
bar at the top of the extensions tab and click install.</p>
<p><img src="getting-started/images/vscode-extension-rust-analyzer.png" alt="vscode-extension-rust-analyzer.png" /></p>
<h3 id="codelldb"><a class="header" href="#codelldb">CodeLLDB</a></h3>
<p>As we learn any new language, one of the most important things for us to be able to do is see what’s actually happening.
CodeLLDB allows us to pause a program while its running and see what its doing. This lets us check that a program is
doing what we think its doing.</p>
<p><img src="getting-started/images/vscode-extension-codelldb.png" alt="vscode-extension-codelldb.png" /></p>
<h3 id="even-better-toml"><a class="header" href="#even-better-toml">Even Better TOML</a></h3>
<p>The Rust ecosystem makes heavy use of the TOML file format. We’ll talk about this more much later on but now is a good
time to pick up this extension.</p>
<p><img src="getting-started/images/vscode-extension-toml.png" alt="vscode-extension-toml.png" /></p>
<h3 id="crates"><a class="header" href="#crates">crates</a></h3>
<p>Rust developers share code through a mechanism called Crates. This extension will help us keep any crates we depend on
up to date. We won’t be using crates for a while, but it’s good to grab now.</p>
<p><img src="getting-started/images/vscode-extension-crates.png" alt="vscode-extension-crates.png" /></p>
<div style="break-before: page; page-break-before: always;"></div><h1 id="hello-world"><a class="header" href="#hello-world">Hello World</a></h1>
<p>Now that we’re finally set up, lets create our first program. As is tradition, our first program is simply going to
print the words <code>Hello, world!</code>.</p>
<ol>
<li><a href="getting-started/hello-world.html#creating-a-new-rust-project">Creating a new Rust project</a></li>
<li><a href="getting-started/hello-world.html#anatomy-of-hello-world">Anatomy of Hello World</a></li>
<li><a href="getting-started/hello-world.html#running-and-debugging-rust">Running and Debugging Rust</a></li>
</ol>
<h2 id="creating-a-new-rust-project"><a class="header" href="#creating-a-new-rust-project">Creating a new Rust project</a></h2>
<p>Open Visual Studio Code and open the terminal.</p>
<p><strong>Pro Tip:</strong> If you’re new to Visual Studio Code and you want the editor to do something (say, for example, open a
terminal), hold <code>Ctrl</code> + <code>Shift</code> and press <code>P</code> (or <code>Cmd</code> + <code>Shift</code> and press <code>P</code> on Mac). You can then type the thing
you want to do, and it should show up in the list. Sometimes, like with Terminal, you might get a lot of results and
the one you want might need a little scroll. Normally for a Terminal you want to use it internally, so you’d scroll to
<code>Terminal: Create New Terminal</code></p>
<p><img src="getting-started/./images/vscode-any-command-terminal.png" alt="Open the terminal" /></p>
<p>Navigate to an appropriate location for your projects such as your home directory or my documents, depending on your
system.</p>
<p>The easiest way to do this on Mac and Linux is to do <code>cd ~</code></p>
<p>There isn’t really an equivalent on Windows, so if you aren’t sure you can instead use Explorer to open My Documents,
right-click an empty space in the window, click “More Options” then “Open in Terminal”</p>
<p>Run <code>cargo new hello-world</code>, and cargo will report that it has created the project</p>
<p>Cargo is the program we’ll use to run our rust programs as well as many of the rust tools that will help us along the
way.</p>
<p>Now in Visual Studio Code, go to File -&gt; Open Folder and navigate to the hello-world folder we just created.</p>
<p>You can see that cargo has created some files for us. We’re going to talk about the cargo files later but for now,
head into the <code>src</code> directory and open main.rs</p>
<p>You can see the file has already been created with the following code:</p>
<pre><pre class="playground"><code class="language-rust">fn main() {
    println!("Hello, world!");
}</code></pre></pre>
<p>Before we dive into this further, lets run the program.</p>
<p>Open the terminal again, as we did before. This time use <code>cargo run</code> to run our program, you should see something like
the following:</p>
<pre><code class="language-sh">$ cargo run
   Compiling hello-world v0.1.0 (D:\Documents\hello-world)
    Finished dev [unoptimized + debuginfo] target(s) in 0.33s
     Running `target\debug\hello-world.exe`
Hello, world!
</code></pre>
<p>Well, that was easy 😅</p>
<p>You’ll find the Rust community has put a lot of effort into making Rust as easy as possible to learn and use.</p>
<h2 id="anatomy-of-hello-world"><a class="header" href="#anatomy-of-hello-world">Anatomy of Hello World</a></h2>
<p>Let’s talk about hello world.</p>
<p>The first line <code>fn main()</code> describes a function (fn) called main. Functions are a useful way to group up a bit of code
to be called elsewhere. We’ll talk more about the power of functions and when to use them in a future chapter. For now
all we need to know is that the main function is called when the program starts, so any code we put in here will run.</p>
<p>At the moment, the only line of code is <code>println!("Hello, world!");</code>. A lot of engineers might assume this is how we
call functions in Rust, and that <code>println</code> is the function name. However, the exclamation mark actually tells us this
is a macro. Macros are very powerful and can do much more than functions, however they are an advanced topic, and we
won’t be creating our own until much later. We will be using pre-written macros a fair bit though.</p>
<p><code>println!</code> will write what it’s given to the console.</p>
<h2 id="running-and-debugging-rust"><a class="header" href="#running-and-debugging-rust">Running and Debugging Rust</a></h2>
<p>Before we end this section, I want to quickly set up one of the most powerful tools we have thats going to help us
learn incredibly quickly.</p>
<p>First let’s make a quick change to our program, by adding a variable with our name, and then saying hello to ourselves
instead of the whole world</p>
<pre><pre class="playground"><code class="language-rust">fn main() {
    let name = "Daniel";
    println!("Hello, {name}!");
}</code></pre></pre>
<blockquote>
<p>Fun fact, Rust uses utf-8 strings when written like this, so don’t worry if your name can not be properly represented in
American English characters. For example, I might naively write my cats name like this:</p>
<pre><pre class="playground"><code class="language-rust"><span class="boring">#![allow(unused)]
</span><span class="boring">fn main() {
</span>let name = "ユキ";
<span class="boring">}</span></code></pre></pre>
<p>However, this won’t actually output correctly unless your system is set up to display it (thanks Windows).</p>
</blockquote>
<p>Hover the mouse over the <code>3</code> denoting line 3 (where the <code>println!</code> should be) you should see a little red dot  appear.
Click this dot to set a break point. When debugging code, the debugger will pause at break points allowing us to see
what’s actually happening.</p>
<p><img src="getting-started/./images/vscode-breakpoint.png" alt="Breakpoints" /></p>
<p>To debug our code press F5… and it will immediately show you an error. Don’t panic! This is where CodeLLDB is going
to do some magic for us. The error is because we didn’t set a default run configuration, click OK and Visual Studio Code
will ask if you want to generate one.</p>
<blockquote>
<p><strong>Important:</strong> Depending on your personal configuration, it may ask you want to create the configuration from. If you
are asked this, click <code>LLDB</code>.</p>
</blockquote>
<p>Click “yes”, then press F5 again, and the program will start and then pause when it hits line 3.</p>
<p>If you mouse over <code>name</code> on either line 2 or line 3, you’ll see its value. Being able to see what’s happening in a
running program is a programming superpower.</p>
<p><img src="getting-started/./images/vscode-debug.png" alt="Breakpoints" /></p>
<p>To let the program continue, hit F5 one more time.</p>
<div style="break-before: page; page-break-before: always;"></div><h1 id="language-basics"><a class="header" href="#language-basics">Language Basics</a></h1>
<p>In this section we’re going to step through the language basics, attempting to cover enough to quickly move on to
language idioms. By doing this, we hope that people won’t end up with a lot of bad habits (like some of us did) as the
“easy” bits that help you get started end up overly ingrained in your memory.</p>
<div style="break-before: page; page-break-before: always;"></div><h1 id="memory"><a class="header" href="#memory">Memory</a></h1>
<p>When you create a program, how does it remember things? In the last chapter, we created a variable and put our name
inside it. Where was our name stored?</p>
<p>Jumping into memory already might seem unusual. A lot of programming tutorials in any language would like to get you
writing code before you have to worry about such things. However, I think right off the bat we have a wonderful
opportunity to talk about how memory works in Rust and, because memory is so important to how Rust works, I think this
will simplify everything you learn going forward.</p>
<p>We’re going to make an extremely simple program and use that as the basis to explain how Rust remembers.</p>
<h2 id="the-guessing-game"><a class="header" href="#the-guessing-game">The Guessing Game</a></h2>
<p>To learn about memory, we’ll make a simplified version of the
<a href="https://doc.rust-lang.org/book/ch02-00-guessing-game-tutorial.html" title="" target="_blank">guessing game</a>
from the official Rust book. Start by opening your terminal and navigating to where-ever your creating you projects like
in the last chapter, then we’ll create a new project with:</p>
<pre><code class="language-shell">cargo new guessing-game
</code></pre>
<p>Open the project in you editor and open the file <code>src/main.rs</code>. As before we’ll see the same “hello, world” program:</p>
<pre><pre class="playground"><code class="language-rust">fn main() {
    println!("Hello, world!");
}</code></pre></pre>
<p>As we step through this tutorial, if you mouse over the code examples, you can see some buttons that will let you</p>
<ol>
<li>⎘ Copy the example to your clipboard</li>
<li>⏵ Run the example via <a href="https://play.rust-lang.org" title="" target="_blank">rust playground</a> (where possible)</li>
<li>👁 Show any code I’ve opted to hide for clarity, try this on the next block</li>
</ol>
<p>Let’s quickly change our hello world message to something that welcomes us to the game.</p>
<pre><pre class="playground"><code class="language-rust"><span class="boring">fn main() {
</span>    println!("Welcome to the guessing game!");
<span class="boring">}</span></code></pre></pre>
<p>And ask the user to do something:</p>
<pre><pre class="playground"><code class="language-rust"><span class="boring">fn main() {
</span><span class="boring">    println!("Welcome to the guessing game!");
</span>    println!("I have chosen a color red, green or blue, can you guess which?");
<span class="boring">}</span></code></pre></pre>
<p>Because we’ve used a second <code>println!</code> this will appear on a new line. The new line actually comes at the end of the
<code>println!</code> so if you want to make both sentences appear on the same line, you can change the first one with <code>print!</code>
(no “ln”). Try it out and see what else you might need to change!</p>
<p>Let’s pick a color that the user has to guess. To begin with we’ll just hard code one value, later we’ll make it choose
randomly. I’m going to choose blue, but you can choose whatever you like:</p>
<pre><pre class="playground"><code class="language-rust"><span class="boring">fn main() {
</span>    let actual = "blue";
<span class="boring">    println!("Welcome to the guessing game!");
</span><span class="boring">    println!("I have chosen a color red, green or blue, can you guess which?");
</span><span class="boring">}</span></code></pre></pre>
<p>Before we move on, I want to call out the “type” of the data we’ve just created.</p>
<p>We’re going to talk about types in the next chapter, but I want to quickly point some things out. The type of data
describes a number of things but mainly, how that data is represented in memory and how it can be used. For example, is
the data a string (like “blue”), or a number, or a boolean that represent true or false.</p>
<p>If you’re using an editor that shows type information you might see that next to <code>actual</code> its written something like
<code>: &amp;str</code>, eg:</p>
<p><img src="language-basics/memory/type-annotation.png" alt="type-annotation.png" /></p>
<p>This means that the variable <code>actual</code> contains a “reference” (represented by the <code>&amp;</code>) to a “string slice” (represented
by <code>str</code>). We’ll talk about why the variable only contains a reference and not the data itself later. You could, if you
like, manually write this <code>let actual: &amp;str = "blue"</code> yourself, however, it’s generally better to let Rust infer the
type, and only write it yourself if either Rust is unable to decide (because it could be multiple things) or if you want
to use something different.</p>
<p>This is why it’s a good idea to make sure whatever you’re writing Rust in shows you what
Rust has decided a type is. For example, the default integer type in Rust is <code>i32</code> (don’t worry, we’ll explain this
later), however your program might have specific requirements that make it sensible to annotate the type so that Rust
uses a <code>u64</code> instead. (Yes, Rust has many different types for representing numbers, we’ll worry about that next time 😊)</p>
<p><img src="language-basics/memory/inferred-vs-annotated.png" alt="inferred-vs-annotated.png" /></p>
<p>Anyway, back to the program: let’s output the color. This will end up being the last thing in the program, but we can
use this to check everything is working ok:</p>
<pre><pre class="playground"><code class="language-rust"><span class="boring">fn main() {
</span><span class="boring">    let actual = "blue";
</span><span class="boring">    println!("Welcome to the guessing game!");
</span><span class="boring">    println!("I have chosen a color red, green or blue?");
</span>    println!("The color I chose was {actual}");
<span class="boring">}</span></code></pre></pre>
<p>We can run this now and see that the color to be guessed was entered.</p>
<p>Great… but not much of a game is it.</p>
<p>In order to get some user input, we need to read from the terminal. Before we tell the user what the actual color was
lets ask them to guess</p>
<pre><code class="language-rust noplayground"><span class="boring">fn main() {
</span><span class="boring">    let actual = "blue";
</span><span class="boring">    println!("Welcome to the guessing game!");
</span><span class="boring">    println!("I have chosen a color red, green or blue");
</span><span class="boring">   
</span>    println!("Enter your guess: red, green or blue");
<span class="boring">   
</span><span class="boring">    println!("The color I chose was {actual}");
</span><span class="boring">}</span></code></pre>
<p>We’re then going to read a line of input from the user. When the program runs in the terminal, we can ask the user to
type things, regardless of whether you are on Windows, Mac or Linux, this input is passed into the program through a
stream of data called <code>stdin</code> (standard in).</p>
<p>Rust comes with a “standard library” (the name is unrelated to the stream) that we can access as a module called <code>std</code>.
I pronounce this S T D, but you may also here people call it “stud”. Modules in Rust are a way of grouping up other bits
of code such as functions, data types and even other modules. We’ll talk about them more in a future lesson. Inside of
this is another module called <code>io</code> that deals with input and output. If we weren’t using the <code>println!</code> macro, this is
where we’d have to come to write things out to the terminal too, via a stream called <code>stdout</code> (standard out).</p>
<blockquote>
<p>For completion’s sake I should mention there is one more stream called <code>stderr</code> (standard error). This is also an
output stream that we can use to separate “good” output that is relevant to the normal use of the program to really
any other kind of output, whether that be errors or just information not directly relevant to the main output.</p>
<p>For example, on Mac and Linux, if you use <code>cargo run 2&gt; /dev/null</code> to run your program, you’ll see that you lose the
messages about your program being compiled because we redirected stderr (stream 2) to the void of <code>/dev/null</code>, and
Cargo sensibly decided that <em>it’s</em> output is not relevant to your programs normal output</p>
<p>On Windows the same can be achieved in cmd using <code>cargo run 2&gt; nul</code> (note, only one l in nul), or in powershell with
<code>cargo run 2&gt; $null</code> (two l’s this time and a dollar, no idea why it’s different)</p>
<p><code>stderr</code> is really useful for things like logging, and we’ll talk more about streams in the future, but if you want
to quickly write something to this stream you can use <code>eprintln!</code> and <code>eprint!</code> the same way we use <code>println!</code> and
<code>print!</code></p>
</blockquote>
<p>So, we get stdin using <code>std::io::stdin()</code>, this is a function call (we’ll talk about functions in a couple of chapters),
that returns something called a “handle” that we can use for temporary access to the input stream.</p>
<p>The double colons just tell Rust that you’re looking for something inside a module. We’ll cover modules in detail later,
including how, why and when to make your own, as well as better ways to access them, but since we only need to write
this line once, this is the easiest way to do it.</p>
<p>We could store the result of <code>stdin()</code> in a variable, however, we only use this once, and then we’re done with it, so,
off the back of the function call, we can call immediately call <code>.lines()</code>. This is a method (a special type of function
that belongs specifically to some other thing, in this case it belongs to the handle for stdin). In the example below
I’ve put this on a new line for legibility, but you don’t <em>need</em> to do this.</p>
<p><code>.lines()</code> returns an iterator, allowing us to iterate (step through) each line one at a time. We get the next line by
calling <code>.next()</code> on the iterator.</p>
<p>If we add this all in our code looks like this</p>
<pre><code class="language-rust noplayground no_run"><span class="boring">fn main() {
</span><span class="boring">   let actual = "blue";
</span><span class="boring">   
</span><span class="boring">   println!("Welcome to the guessing game!");
</span><span class="boring">   println!("I have chosen a color red, green or blue");
</span><span class="boring">   
</span><span class="boring">   println!("Enter your guess: red, green or blue");
</span>    let input = std::io::stdin()
        .lines()
        .next()
        .expect("No input was read")
        .expect("There was an error when reading the input");
            
    println!("Your guess was {input}");
<span class="boring">
</span><span class="boring">   println!("The color I chose was {actual}");
</span><span class="boring">}</span></code></pre>
<p>Wait wait wait, what are those <code>expect</code>s about?!</p>
<p><code>expect()</code> is, I would say, the second-worst way you could handle something going wrong in your program. This is not
“idiomatic” and you absolutely should not use this in anything except the most throw away software as it will
immediately cause the program to stop and spew a lot of information at the user. In the future we’ll talk about things
going wrong and how to better handle them, however, as this program is just for you, I think you’ll cope for now. 😊</p>
<p>That doesn’t explain what these lines are doing, or why there are two of them though. The reason for this is that there
are two possible ways <code>.lines()</code> might not work.</p>
<p>The first expect then:</p>
<pre><code class="language-rust ignore">.expect("No input was read")</code></pre>
<p>When we call <code>.next()</code> on any iterator, there either is something next or there isn’t.  In some languages this
might return either the data you expect, or a <code>null</code> value. For example, it might return <code>"red"</code> or <code>null</code>. “red” is a
string but null is not, what happens if you pass this to a function that expects a string? This means you must either
manually check the thing returned was null, or don’t check, and risk your program breaking at some other point.
Obviously many people think this ambiguity is bad, including Tony Hoare, arguably the “inventor” of this  behavior, who
has called it his “billion-dollar mistake”.</p>
<p>Rust does not allow you to use types like this interchangeably, i.e. data can not be a string or null as these types are
not compatible. In Rust, we use a kind of container type to get around this called <code>Option</code>. Importantly, when a
function returns an <code>Option</code> type you, the programmer, must check to see if it contains something, and then extract the
thing if it’s there. There are a number of ways to do this and <code>.expect</code> is one of the worst ways to do this (we’ll talk
about better ways in the future), as it will attempt to extract the data if its there, or stop the program abruptly with
the provided error message if it’s not.</p>
<p>For the time being we’re going to just say we can’t deal with it not being there, we don’t want to continue running the
program, and we want the program to stop. We use <code>.expect("message")</code> to say, if this is nothing, we are giving up,
stop the program and print our message (plus a few other useful bits) to the <code>stderr</code> (see above). You can see why this
behaviour is typically undesirable but that we can allow it for this example, at least until we learn how to deal with
<code>Option</code> properly.</p>
<p>The second expect is a bit different:</p>
<pre><code class="language-rust ignore">.expect("There was an error when reading the input");</code></pre>
<p>If the Option we got from <code>.next()</code> contains something instead of nothing, it <em>still</em> doesn’t necessarily mean we read
the users input correctly, reading data from <code>stdin</code> is itself fallible.</p>
<p>Fallibility, the nature that something may go wrong, in programming is another thing we’ve traditionally handled very
badly. A common way to deal with this in other languages is to stop executing and “throw” an error. The problem with
throwing errors is that it breaks the flow of execution, the next thing to get executed is not obvious, it’s going to
be wherever the error is “caught”… if it’s “caught”. Sometimes you may not even realise that some code you’ve written
could throw an error because you’ve called someone else’s code, and they didn’t make it obvious that their code could
fail.</p>
<p>Rust does away with this with another type called <code>Result</code>. If your function can fail, it must return a Result type.
Like with <code>Option</code>, <code>Result</code> is its own type that contains either the data we wanted, or an error.</p>
<p>Again, the idiomatic way to handle this depends on what you’re trying to do; is the error recoverable (could the program
continue despite the error), and how do we want to report the error back to the user. Using <code>expect</code> will, again, cause
the program to immediately stop with the error message and other bits sent to <code>stderr</code>, and again, you can see why this
is typically extremely undesirable.</p>
<p>But anyway, we now have a working program, there is an actual color, the user guesses a color, and we print both to the
screen.</p>
<h2 id="memory-1"><a class="header" href="#memory-1">Memory</a></h2>
<p>You might have spotted that <code>actual</code> and <code>input</code> have different types (don’t worry if you didn’t, when you added all the
code associated with getting the input, it added a lot of types, so you could easily miss it).</p>
<p>Importantly though, <code>actual</code> is a <code>&amp;str</code>, which is a reference to a string slice. However, <code>input</code> is a <code>String</code>.</p>
<p>What’s the difference?</p>
<h3 id="the-stack"><a class="header" href="#the-stack">The Stack</a></h3>
<p>To understand this, we have to talk a little bit about how our program runs.</p>
<p>In Rust (and many languages in fact), programs are made up of functions; small, independent bits of code. In our
program we only have one function for now, which is <code>main</code>, but this still applies. When we run our program, the
operating system assigns some memory for the program to run in, called “the stack”.</p>
<blockquote>
<p>Aside: Some people like to think about the stack going from top to bottom because the memory address go down like
lines on a page (or lines of code), but most people talk about it going from bottom to top because we talk about
putting things on the stack which is easier to visualise. It’s an abstraction, so it doesn’t really matter. I’m going
to explain it from bottom to top as I think this makes visualising the manipulation of the stack easier.</p>
</blockquote>
<p>Each time we run a function we create a new block of memory on the stack that’s the exact size of everything that
function needs to remember. So, for example, if our function has three numbers in it, then our new block on the stack
will be exactly the size of required to store those three numbers.</p>
<p><img src="language-basics/memory/stack.gif" alt="How the Stack works" /></p>
<p>In the example above we’re representing the memory of the stack. When the program is initialized the operating system
assigns some memory for the stack, then, all the memory required to store all the variables in <code>main</code> (which it in this
example is 4 addresses) is blocked off. Then, as <code>main</code> runs, it calls another function, <code>f1</code> which requires two
more addresses. <code>f1</code> then calls another function which requires 3 addresses worth of memory, <code>f2</code>. Once <code>f2</code> has
finished, it is removed from the stack, then <code>f1</code> finishes, and it too is removed from the stack. Finally <code>main</code> comes
to an end and our program closes and all memory is freed.</p>
<p>You can see that the amount of memory a function needs is very important, but… how long is a <del>piece of</del> string?</p>
<p>Our three colors, “red”, “blue” and “green” are 3 characters, 4 characters and 5 characters respectively. How much
memory should we assign on the stack? What about the users input? Is that 3 characters, 4 characters or the complete
works of Shakespeare? How much memory each function will require is decided at build time, and we don’t know what the
user is going to write until later.</p>
<p>Anything that lives inside a variable goes on the stack, and anything on the stack must be of known size when the
program is compiled. In Rust, we have a specific name for this “Sized”. Things like numbers, characters, booleans
and even tuples are Sized, but a string of characters is not, it is “Unsized”.</p>
<p>So where does our data live if not inside the variables?</p>
<p>Returning to the top, you’ll remember that our <code>actual</code> variable has the type <code>&amp;str</code> which is a reference (<code>&amp;</code>) to a
string slice <code>str</code>. A reference is something that points to where some actual data is, this is very handy when you want
to tell something about some data without having to give it the specific data. When you manually write a string between
double quotes <code>"like this"</code>, it’s called a “string literal”. This applies to our variable as well as every time we’ve
used in a <code>println!</code>. A “string slice” can be any part of a string stored somewhere else, so it can be characters 0 to 3
(b, l, u, e) of our string literal that’s stored in the executable.</p>
<h3 id="the-heap"><a class="header" href="#the-heap">The Heap</a></h3>
<p>Our <code>input</code>, however, is very different, we don’t know what’s going to be in here at all at compile time. In order to
store the data that the user gives us, we still need to put it in memory somewhere, but it can’t live on the stack.</p>
<p>Instead, we use another kind of memory called “the Heap”. At any point while the program is running, we can ask the
operating system to allow us to access some amount of memory. We still need to know how much memory we need, but now we
only need to know how much memory at runtime. This memory comes from the Heap. In the heap, we can store “Unsized” data
(as well as Sized which can be useful under certain circumstances) and, then because everything about the location of
that data is Sized, we can store it in a variable on the stack. <code>String</code> does not contain the data, but does know where
the data is.</p>
<p>Some other important differences between the Stack and the Heap. The Stack is more limited in size, you should try to
avoid storing large amounts of data here (even if the size is known). Creating memory on the Heap takes longer than
creating it on the Stack, this is because you have to communicate your requirements to the operating system and
wait for it to get back to you with that allocation. This doesn’t take too long, but one thing to watch out for is
repeatedly increasing the amount you need. If you create a string of a certain size, then ask for more memory (eg, by
appending more data to it), then in the background Rust will ask the operating system for a new, larger block of memory,
then it has to copy the old data to it, before adding anything else on to the end.</p>
<p>This is all great, but why is one of them <code>&amp;str</code> and one of them <code>String</code> if both of them are just references to data
stored elsewhere? This actually comes down to “ownership”. We’ll go into ownership in more detail later in a later
chapter but at a very high level a reference to a string slice does not own the string data. Ownership allows full
control over the data, and most importantly, it tells the program when to clean up the data. When an <code>&amp;str</code> is no longer
needed, the reference is cleaned up, but the data still exists. When a <code>String</code> is no longer needed, not only is the
reference cleaned up, but memory is returned to the operating systems control, freeing it up for something else to use.</p>
<p>It’s important to note though that <code>&amp;str</code> and <code>String</code> are different types. The data they reference is formatted the
same way in memory, but they are not interchangeable. Later, when we discuss functions, you’ll see that if a function
requires a <code>String</code> you can not pass it a <code>&amp;str</code> and vice versa. You can, however, trivially go from one to another.</p>
<pre><pre class="playground"><code class="language-rust"><span class="boring">fn main() {
</span>let name = "Daniel";                   // This is a &amp;str pointing at a sequence of bytes in the executable
let name_on_heap = String::from(name); // This requests memory from the operating system then copies "Daniel" into it
let name_ref = name_on_heap.as_str();  // This is a &amp;str pointing to a sequence of bytes on the heap
<span class="boring">}</span></code></pre></pre>
<p>That said, they can be compared to each other (this actually goes for any data type in Rust so long as someone has told
Rust how to do the comparison, which for <code>&amp;str</code> and <code>String</code>, someone has).</p>
<p>Let’s return to our program one last time. Below I’ve written out the full program and added an <code>if</code>/<code>else</code> statement.</p>
<p><code>if</code>/<code>else</code> is a form of control flow. We put an expression inside the “if” that evaluates to either true or false, in
this  case we’re asking if <code>input</code> is equal to <code>actual</code>. If it is, then the execution continues inside the if block
(the bit between the curly brackets), if it’s not true, then instead execution continues inside the else block.</p>
<pre><code class="language-rust noplayground no_run">fn main() {
    let actual = "blue";
    
    println!("Welcome to the guessing game!");
    println!("I have chosen a color red, green or blue");
    
    println!("Enter your guess: red, green or blue");
    let input = std::io::stdin()
            .lines()
            .next()
            .expect("No input was read")
            .expect("There was an error when reading the input");
            
    println!("Your guess was {input}");
    println!("The color I chose was {actual}");
    
    if input == actual {
        println!("you win!");
    } else {
        println!("you lose!");
    }
}</code></pre>
<h2 id="to-review"><a class="header" href="#to-review">To Review:</a></h2>
<p>Today we learned specifically about the Stack and Heap:</p>
<ul>
<li>
<p>The Stack is where variables live, data must be of known size at compile time (Sized), but access is very fast.</p>
</li>
<li>
<p>The Heap is where we can store things regardless of whether we know their size at compile time (Sized and Unsized).
We can store large amounts of data here but getting access to this memory initially is a tiny be slower.</p>
</li>
<li>
<p>You can reference data with <code>&amp;</code> if you don’t want ownership of the data, but you do want to access it.</p>
</li>
</ul>
<p>We also learned a bit about <code>Option</code> and <code>Result</code> which we will go into more in the next chapter, and future chapters
too.</p>
<p>Finally, we learned that we can control the flow of execution with <code>if</code>, however, this isn’t the only way we can effect
the flow, and we’ll talk more about this in a couple of chapters.</p>
<p>Next time we’re going to look more at data types; what the basic types are, how we create new types, and how we can
merge types together.</p>
<h2 id="bonus"><a class="header" href="#bonus">Bonus</a></h2>
<p>You don’t need to do this but if you want to make your <code>actual</code> value random(ish) and turn this into a proper game,
then you could do it like this:</p>
<pre><code class="language-rust noplayground no_run"><span class="boring">fn main() {
</span>    let colors = ["red", "green", "blue"];
    let time = std::time::UNIX_EPOCH
        .elapsed()
        .expect("Call the Doctor, time went backwards")
        .as_millis() as usize; // We only need the least significant bits so this is safe
    let actual = colors[time % colors.len()];
<span class="boring">   
</span><span class="boring">   println!("Welcome to the guessing game!");
</span><span class="boring">   println!("I have chosen a color red, green or blue");
</span><span class="boring">   
</span><span class="boring">   println!("Enter your guess: red, green or blue");
</span><span class="boring">   let input = std::io::stdin()
</span><span class="boring">           .lines()
</span><span class="boring">           .next()
</span><span class="boring">           .expect("No input was read")
</span><span class="boring">           .expect("There was an error when reading the input");
</span><span class="boring">           
</span><span class="boring">   println!("Your guess was {input}");
</span><span class="boring">   println!("The color I chose was {actual}");
</span><span class="boring">   
</span><span class="boring">   if input == actual {
</span><span class="boring">       println!("you win!");
</span><span class="boring">   } else {
</span><span class="boring">       println!("you lose!");
</span><span class="boring">   }
</span><span class="boring">}</span></code></pre>
<p>First we create an array of string slices for each possible value. Arrays are of known size at build time, for example,
this one contains three string slice references, therefore its size is 3x whatever the size of a reference is. This
means it’s Sized, therefore does exist on the stack. We’ll talk more about dynamic (therefore Unsized) collections in
the next chapter.</p>
<p>To fake randomness we’re going to take the time at the Unix Epoch (the 1st of January 1970) and find the <code>Duration</code> of
time that has elapsed since then. Asking how much time has passed <em>since</em> another point in time is fallible because you
might be asking about a time in the future, this means we have to deal with a <code>Result</code>. This <em>shouldn’t</em> ever actually
return an error, but even when you’re absolutely sure, there’s no harm leaving a little message in the <code>.expect()</code> for
anyone else who happens to be looking at the code.</p>
<p><code>.as_millis</code> turns the duration into a 128bit integer (<code>u128</code>), but collections (like our array) are index with a
<code>usize</code>. The exact length in bits of a <code>usize</code> depends on the target system you’re building for (usually 64bits but not
always). Because 128bits is longer than 64bits we need to shrink it down. <code>as usize</code> will truncate the most significant
bits. This <em>can</em> mean your number changes, but we don’t actually care for our purposes, we just want a nice big number
that is different each time we run the program. I left myself a comment (using <code>//</code> you can write things that aren’t
code), so that if I wonder why I did this in the future, I’ll know.</p>
<p>Finally, we pick a random color from our colors array by dividing the time in milliseconds since the 1st of January 1970
by the length of the array (3) and getting the remainder. You can do all of this with the remainder <code>%</code> operator. This
gives us a number between 0 and 2 inclusive, so we use that number as the index in our array using the square brackets.</p>
<p>This leaves us with one of the string slice references from the array, which one will depend on the exact time when you
run the game.</p>
<blockquote>
<p>⚠️ <strong>Important:</strong> In some languages <code>%</code> is the <a href="https://en.wikipedia.org/wiki/Modulo" title="" target="_blank">modulo operator</a>, in Rust it is the
remainder operator.</p>
</blockquote>
<div style="break-before: page; page-break-before: always;"></div><h1 id="data-types"><a class="header" href="#data-types">Data Types</a></h1>
<p>In programming a Type describes what kind of data or values can be used in a particular circumstance.</p>
<p>In Rust, we use Types to describe variables, parameters, properties or anywhere else you can have a value, so that the
compiler knows what the data at that point will look like inside the running program, and how it will behave. This can
include how the where in memory the data lives, how it’s represented in memory, and what functionality can be assigned
to the data (though we’ll cover that last part in the upcoming Functions chapter).</p>
<h2 id="primitive-types"><a class="header" href="#primitive-types">Primitive Types</a></h2>
<p>Primitive types are effectively the building blocks of all other types.</p>
<p>I think this is an early point in learning Rust that scares off a lot of potential new Rust engineers. You see, Rust has
a <em>lot</em> of primitive types.</p>
<p>I’m going to show this to you now, but I don’t want you to worry about it. You, whoever you are dear reader, have
already achieved things more complicated than learning this 🙂</p>
<p>So, are you ready to see something terrifying that long before the end of the chapter you’re going to have a complete
handle on?</p>
<div class="table-wrapper"><table><thead><tr><th>types</th><th>8bit</th><th>16bit</th><th>32bit</th><th>64bit</th><th>128bit</th><th>memory width</th></tr></thead><tbody>
<tr><td>unsigned integers</td><td>u8</td><td>u16</td><td>u32</td><td>u64</td><td>u128</td><td>usize</td></tr>
<tr><td>signed integers</td><td>i8</td><td>i16</td><td>i32</td><td>i64</td><td>i128</td><td>isize</td></tr>
<tr><td>floating points</td><td></td><td></td><td>f32</td><td>f64</td><td></td><td></td></tr>
<tr><td>characters</td><td></td><td></td><td></td><td>char</td><td></td><td></td></tr>
<tr><td>booleans</td><td>bool</td><td></td><td></td><td></td><td></td><td></td></tr>
<tr><td>string slices</td><td></td><td></td><td></td><td></td><td></td><td>&amp;str</td></tr>
</tbody></table>
</div>
<p>This is how many primitive types there are in Rust! And yes, as scary as it is, you will completely understand this in
just a few minutes!</p>
<p>First and most importantly, forget the above, there’s really only five type categories that we actually care about:</p>
<div class="table-wrapper"><table><thead><tr><th>types</th></tr></thead><tbody>
<tr><td>integers</td></tr>
<tr><td>floating points</td></tr>
<tr><td>characters</td></tr>
<tr><td>booleans</td></tr>
<tr><td>string slices</td></tr>
</tbody></table>
</div>
<p>We’ll go over each of these individually, explain how they work, their variations and what you might use them for.</p>
<p>Before we do, lets very quickly cover binary.</p>
<h3 id="binary-primer"><a class="header" href="#binary-primer">Binary Primer</a></h3>
<p>Don’t panic! No one is expecting you to learn to count in binary. Counting in binary is fun, but pretty useless. 😅</p>
<p>All I want to do is show you how things are represented in memory because it’s going to make all those Rust types make a
lot of sense!</p>
<p>Humans (mostly) count in base 10. That’s numbers going from 0 to 9. You can imagine numbers as a series of columns,
where each column represents how many 1s, 10s, 100s, etc there are in the number.</p>
<p>For example, the number 123 contains one lot of 100, two lots of 10, and three lots of 1</p>
<div class="table-wrapper"><table><thead><tr><th>Columns:</th><th>100</th><th>10</th><th>1</th></tr></thead><tbody>
<tr><td>Count:</td><td>1</td><td>2</td><td>3</td></tr>
</tbody></table>
</div>
<p>When we add numbers to the columns, if the column goes over 9, then we change it back to 0 and add 1 to the next
column along.</p>
<p>So, if we add 1 to 9, it goes to 10,</p>
<div class="table-wrapper"><table><thead><tr><th style="text-align: right">Columns:</th><th>10</th><th>1</th></tr></thead><tbody>
<tr><td style="text-align: right">1 +</td><td>0</td><td>9</td></tr>
<tr><td style="text-align: right">=</td><td>1</td><td>0</td></tr>
</tbody></table>
</div>
<p>19 goes to 20</p>
<div class="table-wrapper"><table><thead><tr><th style="text-align: right">Columns:</th><th>10</th><th>1</th></tr></thead><tbody>
<tr><td style="text-align: right">1 +</td><td>1</td><td>9</td></tr>
<tr><td style="text-align: right">=</td><td>2</td><td>0</td></tr>
</tbody></table>
</div>
<p>and 99 goes to 100 because the roll-over from the right most 9 adds to the next 9 also causing it to roll over.</p>
<div class="table-wrapper"><table><thead><tr><th style="text-align: right">Columns:</th><th>100</th><th>10</th><th>1</th></tr></thead><tbody>
<tr><td style="text-align: right">1 +</td><td>0</td><td>9</td><td>9</td></tr>
<tr><td style="text-align: right">=</td><td>1</td><td>0</td><td>0</td></tr>
</tbody></table>
</div>
<p>This counting system is called base 10 as each of those columns is 10 raised to the power of which column it is,
starting at 0:</p>
<ul>
<li>10^0 = 1</li>
<li>10^1 = 10</li>
<li>10^2 = 100</li>
<li>10^3 = 1000</li>
<li>etc</li>
</ul>
<p>Eg:</p>
<div class="table-wrapper"><table><thead><tr><th>Column number:</th><th>3</th><th>2</th><th>1</th><th>0</th></tr></thead><tbody>
<tr><td>As power:</td><td>10^3</td><td>10^2</td><td>10^1</td><td>10^0</td></tr>
<tr><td>Column value:</td><td>1000</td><td>100</td><td>10</td><td>1</td></tr>
</tbody></table>
</div>
<p>Electronics, and by extension computers, can only really cope reliably with things that are <code>on</code> or <code>off</code> though. How do
you count with only on or off? Well, what if instead of having ten possible values in each column (0-9 or base 10), we
only have two (0-1 or base 2). This is binary.</p>
<p>In binary our columns are a bit different:</p>
<ul>
<li>2^0 = 1</li>
<li>2^1 = 2</li>
<li>2^2 = 4</li>
<li>2^3 = 8</li>
<li>etc</li>
</ul>
<p>So if we want to represent the number 13 in base 2, we can see it contains one 8, one 4, and one 1 (8+4+1 = 13). If we
mark those columns as one’s and the others as zeros we get:</p>
<div class="table-wrapper"><table><thead><tr><th>Columns:</th><th>8</th><th>4</th><th>2</th><th>1</th></tr></thead><tbody>
<tr><td>Count:</td><td>1</td><td>1</td><td>0</td><td>1</td></tr>
</tbody></table>
</div>
<p>Sometimes when we want to write something in binary and be explicit that that is the system we’re using we might write:
<code>0b1101</code>. The <code>0b</code> at the start makes it clear that a number like <code>0b1101</code> represents “thirteen” and not “one thousand
one hundred and one.</p>
<p>Each 1 or 0 is a <em><strong>b</strong></em>inary dig<em><strong>it</strong></em>, which is where we get the term “bit”.</p>
<p>Eight bits is a byte, and can represent the numbers from <code>0b0000_0000</code> (zero) to <code>0b1111_1111</code> (two hundred and
fifty-five, again, I’m not expecting anyone to be able to <em>read</em> this). Btw, I’m using an underscore as a
spacer between numbers to help legibility, this also works in Rust, as does the <code>0b</code> notation!</p>
<pre><pre class="playground"><code class="language-rust"><span class="boring">#![allow(unused)]
</span><span class="boring">fn main() {
</span>let min_byte: u8 = 0b0000_0000;
let max_byte: u8 = 0b1111_1111;
println!("min_byte: {min_byte}"); // 0
println!("max_byte: {max_byte}"); // 255
<span class="boring">}</span></code></pre></pre>
<p>The reason why a byte is eight bits has a lot of history, but it basically comes down to character encoding: with 7
bits, you can represent 127 characters which covers english lowercase, uppercase, numbers 0-9, various whitespace and
punctuation, and still have 1 bit left over for simple error checking.</p>
<blockquote>
<p>As a total aside, as a software engineer, you’re very likely to also see number written in hexadecimal (base 16).
This is because hexadecimal, is really nice when working with bytes. One byte (8 bits) perfectly maps to two
hexadecimal digits. Hexadecimal digits go from 0 to 15, but are represented as 0-F (ie: 0, 1, 2, 3, 4, 5, 6, 7, 8, 9,
A, B, C, D, E, F).</p>
<p><code>0xF</code> is 15, and so is <code>0b1111</code>. The number 255 is much easier to write as <code>0xFF</code> than <code>0b1111_1111</code>. This <code>0x</code>
notation also works in Rust.</p>
</blockquote>
<h3 id="integers"><a class="header" href="#integers">Integers</a></h3>
<p>Now that you’ve had that primer on binary, I bet those 12 different integer types are starting to make a lot more sense!</p>
<p>The most basic number type in Rust is the <code>u8</code>. This is an <em>unsigned</em> integer (represented by the <code>u</code>) that is 8 bits in
length. Unsigned means that the number can only be positive (it does not have a negative sign). You might have already
guessed, but this is one byte, and can hold the numbers 0 to 255. A byte like this can be used for all sorts of things,
though one common example is as part of a color. We often represent colors as 8 bits of red, 8 bits of green,
8 bits of blue and sometimes 8 bits of transparency.</p>
<p><code>i8</code> is an integer that can represent both positive and negative numbers (i.e. it’s signed). It also only uses 8 bits
of data but in order to represent a number, however, instead of going from 0 to 255, it goes from -128 to 127.</p>
<p>You never need to know this, <em>but</em>, if you’re interested in the mathematics of how it does this, it uses a method called
<a href="https://en.wikipedia.org/wiki/Two%27s_complement" title="" target="_blank">two’s complement</a>.</p>
<p>This, however, is complicated, and we don’t think like computers. The easiest way to think about it is the left most
column is the negative version of itself, and all other numbers are the same. So, the number -125 can be represented as
<code>0b1000_0011</code>.</p>
<div class="table-wrapper"><table><thead><tr><th>Columns:</th><th>-128</th><th>64</th><th>32</th><th>16</th><th>8</th><th>4</th><th>2</th><th>1</th></tr></thead><tbody>
<tr><td>Count:</td><td>1</td><td>0</td><td>0</td><td>0</td><td>0</td><td>0</td><td>1</td><td>1</td></tr>
</tbody></table>
</div>
<p>ie, the number contains one -128, one 2 and one 1, adding (-128 + 2 + 1) them is -125.</p>
<p>So that’s <code>u8</code> and <code>i8</code>, and now you’ve probably guessed that for all the other integer types;</p>
<ul>
<li><code>u</code> means it can only be positive</li>
<li><code>i</code> means it can be positive or negative</li>
<li>the number after is how many bits are available to the number</li>
</ul>
<p>Now we can build up a little table to show the minimum and maximum of these types:</p>
<div class="table-wrapper"><table><thead><tr><th>type</th><th style="text-align: right">min</th><th style="text-align: right">max</th></tr></thead><tbody>
<tr><td>u8</td><td style="text-align: right">0</td><td style="text-align: right">255</td></tr>
<tr><td>i8</td><td style="text-align: right">-128</td><td style="text-align: right">127</td></tr>
<tr><td>u16</td><td style="text-align: right">0</td><td style="text-align: right">65,535</td></tr>
<tr><td>i16</td><td style="text-align: right">-32768</td><td style="text-align: right">32,767</td></tr>
<tr><td>u32</td><td style="text-align: right">0</td><td style="text-align: right">4,294,967,295</td></tr>
<tr><td>i32</td><td style="text-align: right">-2147483648</td><td style="text-align: right">2,147,483,647</td></tr>
<tr><td>u64</td><td style="text-align: right">0</td><td style="text-align: right">18,446,744,073,709,551,615</td></tr>
<tr><td>i64</td><td style="text-align: right">-9,223,372,036,854,775,808</td><td style="text-align: right">9,223,372,036,854,775,807</td></tr>
<tr><td>u128</td><td style="text-align: right">0</td><td style="text-align: right">340,282,366,920,938,463,463,374,607,431,768,211,455</td></tr>
<tr><td>i128</td><td style="text-align: right">-170,141,183,460,469,231,731,687,303,715,884,105,728</td><td style="text-align: right">170,141,183,460,469,231,731,687,303,715,884,105,727</td></tr>
</tbody></table>
</div>
<p>Wow, those numbers get big fast!</p>
<p>There’s still two types missing though; <code>usize</code> and <code>isize</code>.</p>
<p>In this case, the <code>size</code> is also acting as the number of bits, however, unlike the other integer types, the size of
<code>size</code> is variable.</p>
<p>Rust is a compiled language, meaning that the code you write in Rust is transformed into instructions that a CPU can
understand. CPUs are all different, but they typically follow some given “architecture”. For example, if you’re
reading this on a Windows or Linux desktop or an Intel Mac, the architecture of your CPU is <em>probably</em> <code>x86_64</code>. If
you’re reading this on an “Apple Silicon” Mac or a mobile phone, then the architecture is <em>probably</em> <code>arm64</code>.</p>
<blockquote>
<p>A quick aside, the world of CPU architecture is a bit of a mess so <code>x86_64</code> may also be referred to as <code>amd64</code> as AMD
were the designers of the architecture, but it was designed to be backwards compatible with Intel’s <code>x86</code>
architecture. Similarly <code>arm64</code> is also sometimes referred to as <code>AArch64</code>.</p>
</blockquote>
<p>When you compile Rust it will compile into an instruction set for the architecture your machine uses, though you can
also tell it what instruction set to compile for if you want to build it on one architecture but run it on another.</p>
<p><code>x86_64</code> and <code>arm64</code> are both 64bit architectures, so when you build for these machines, the <code>size</code> in <code>usize</code> and
<code>isize</code> becomes <code>64</code>. However, if you were to compile for, say, a Cortex-M0 chip, then the instruction set would likely
be <code>Thumb-1</code> which is 16bit so the <code>size</code> in <code>usize</code> and <code>isize</code> becomes <code>16</code>.</p>
<h4 id="which-integer-is-right-for-you"><a class="header" href="#which-integer-is-right-for-you">Which integer is right for you?</a></h4>
<p>You might think the obvious thing to do would be to use the largest possible number, for example, you can fit pretty
much every whole number you could possibly need into <code>i128</code>, so why use anything else?</p>
<p>There’s two things to think about, first, what is the intended use of the number and, second, what is the architecture
of the machine you’re running on?</p>
<p>In software engineering, a number is never just a number, it represents something. As we mentioned earlier,
colors are often (but not always), represented as 0 to 255 for each of red, green and blue. This means that a <code>u8</code> is
the best way to store these. If you combine those three colors with another 8 bits for transparency (alpha), then you
have four lots of <code>u8</code> which can be represented as a <code>u32</code>.</p>
<p><code>u8</code> is also a good size for representing a stream of unicode characters, which is where we get <code>UTF-8</code>, the default
encoding for Rust strings.</p>
<p>For larger numbers though, you still may not want to use the largest. While you can use integers that are wider than the
architecture that you’re running your program on, like using a <code>u128</code> ion a 64 bit machine, mathematics with those
numbers will be slower. The CPU can only process so many bits at once, so when it has numbers larger than that, it has
to do multiple rounds of processing to achieve the same results as it might have done if those numbers were stored in
smaller integers.</p>
<p>You might then think that the best thing to do is use a <code>usize</code> or <code>isize</code> if you don’t really care about how big a
number can get, and that’s fine, and I often do this, but now you have to bear in mind that the behaviour of your
program may no longer be consistent on different machines!</p>
<p>By default, when you write an integer and store it in a variable, Rust will play it safe and use an <code>i32</code> as it doesn’t
know what you might want to do with the number, an <code>i32</code> will fit inside most CPU architectures without needing extra
work and allows negative numbers.</p>
<pre><pre class="playground"><code class="language-rust"><span class="boring">#![allow(unused)]
</span><span class="boring">fn main() {
</span>let a = 10; // i32
<span class="boring">}</span></code></pre></pre>
<p>However, it is more idiomatic to be intentional about the types you use. My methodology here is roughly:</p>
<ul>
<li>does this number represent something of a specific size like a color or ascii character, in which case, use that size</li>
<li>is this number going to be used to access an array, in which case it really ought to be a <code>usize</code></li>
<li>am I more worried about the number slowing the program down than I am about accidentally trying to store a big number
in a small integer, and do I not care about consistency, in which case <code>usize</code> or <code>isize</code></li>
<li>otherwise, if I’m ok potentially sacrificing speed, then an <code>i32</code> or <code>i64</code> is fine</li>
</ul>
<p>You can specify what type a number is either by annotating the variable you are putting it inside:</p>
<pre><pre class="playground"><code class="language-rust"><span class="boring">#![allow(unused)]
</span><span class="boring">fn main() {
</span>let a: u64 = 10; // u64
<span class="boring">}</span></code></pre></pre>
<p>Or, if that’s not possible because you are, for example, passing the number to a function that could take many number
types, you can write the type at the end of a number:</p>
<pre><pre class="playground"><code class="language-rust"><span class="boring">use std::fmt::Display;
</span><span class="boring">
</span><span class="boring">fn print_value_and_type&lt;T: Display&gt;(v: T) {
</span><span class="boring">    let type_name = std::any::type_name::&lt;T&gt;();
</span><span class="boring">    println!("Type of '{v}' is {type_name}");
</span><span class="boring">}
</span><span class="boring">
</span><span class="boring">fn main() {
</span>print_value_and_type(10u8); // u8
<span class="boring">}</span></code></pre></pre>
<h4 id="a-brief-note-on-type-conversion"><a class="header" href="#a-brief-note-on-type-conversion">A brief note on Type Conversion</a></h4>
<p>Finally, you can convert between types in several ways, which we’ll talk about more later, but I wanted to quickly go
over some code from the last chapter.</p>
<p>In the bonus section of the last chapter, we got the number of milliseconds that had passed since midnight on the 1st
of January 1970, and then immediately used <code>as usize</code>:</p>
<pre><pre class="playground"><code class="language-rust"><span class="boring">#![allow(unused)]
</span><span class="boring">fn main() {
</span>let time = std::time::UNIX_EPOCH
    .elapsed()
    .expect("Call the Doctor, time went backwards")
    .as_millis() as usize; // We only need the least significant bits so this is safe
<span class="boring">}</span></code></pre></pre>
<p>The reason for this is the number of milliseconds since that date is approximately 1,710,000,000,000 and is
returned as a <code>u128</code>. We wanted to use this as part of a calculation to work out an index into an array. Indexes in
arrays are always <code>usize</code>. If you were to compile this program on a 32bit architecture, then the number of milliseconds
is greater than what would fit into a <code>usize</code> which would be a mere 4,294,967,295. When we use <code>as</code> it simply takes the
number, whatever it is and tries to cram it into the size <code>as &lt;type&gt;</code>.</p>
<p>When going from a larger size to a smaller size (in this case, from <code>u128</code> to the equivalent of <code>u32</code>) it simply cuts
off the front of the data, leaving the least significant bits. You can see this in the following program (don’t forget
you can run this in place with the play button):</p>
<pre><pre class="playground"><code class="language-rust"><span class="boring">fn main() {
</span>let time = std::time::UNIX_EPOCH
    .elapsed()
    .expect("Call the Doctor, time went backwards")
    .as_millis();

let time_u32 = time as u32;

println!("Before conversion: {time}"); // approx: 1710771427971
println!("After conversion: {time_u32}"); // approx: 1374444163
<span class="boring">}</span></code></pre></pre>
<h3 id="floating-points"><a class="header" href="#floating-points">Floating Points</a></h3>
<p>We’ve covered twelve different ways of storing whole numbers in Rust, but there are only two ways of storing numbers
with decimal points: <code>f32</code> and <code>f64</code>.</p>
<p>Floating point numbers are things like <code>0.123</code> or <code>1.23</code> or even <code>123.0</code>. They’re called floating point because the
decimal point can move around (as opposed to fixed point, where there is always the same number of fractional digits).</p>
<p>Your immediate thought here might be that you should use <code>f32</code> on 32bit systems, and <code>f64</code> on 64bit systems, but
actually this isn’t the way to think about these numbers.</p>
<p>You see, floating points are not perfectly accurate. The bits of a floating point number are broken into parts:</p>
<ul>
<li>a sign (+/-)</li>
<li>an exponent</li>
<li>a fraction</li>
</ul>
<p>Without going into too much detail on floating points this gives us a way of expressing very large numbers and very
small numbers but not every number in between (after all, there are infinite numbers between 0.0 and 1.0).</p>
<p>Imagine using a floating point number to represent money. Someone comes into a store to buy a $520.04 item, and they
have a coupon for $520.02. The remainder that they need to pay is 2 cents, right? Try running the next bit of code:</p>
<pre><pre class="playground"><code class="language-rust"><span class="boring">fn main() {
</span>println!("520.04 - 520.02 should be 0.02");

// Single Precision Floating Point
let float_32 = 520.04_f32 - 520.02_f32;
println!("But, using f32 it's: {float_32}");  // 0.019958496

// Double Precision Floating Point
let float_64 = 520.04_f64 - 520.02_f64;
println!("And, using f64 it's: {float_64}"); // 0.01999999999998181
<span class="boring">}</span></code></pre></pre>
<p>Instead, if the currency you’re representing uses “hundredths” for its minor currency like USD or GBP, then you can (and
maybe should) represent the total number of that, eg of cents for dollars or pennies for pounds, using integers instead.</p>
<p>When should you use floats?</p>
<p>Floating point numbers are great for more abstract mathematics where perfect precisions isn’t strictly necessary, for
example, vectors, matrices and quaternions which are often used in applications like video games and scientific models.</p>
<p>As to which you should use, you might think that it comes down to architecture again, for example, a program targeting
a 32bit architecture should use an <code>f32</code> and a 64bit architecture should prefer an <code>f64</code>… but if that’s the case,
where is the <code>fsize</code>?</p>
<p>Actually, 32bit architectures are usually designed to support 64bit floating point numbers just fine, the difference
between <code>f32</code> and <code>f64</code> is that regardless of architecture, <code>f32</code> is faster, and <code>f64</code> is more “fine grain”.</p>
<h3 id="characters"><a class="header" href="#characters">Characters</a></h3>
<p>In Rust, we have a special type that represents a single character called <code>char</code>. It is always 4 bytes (32bits) in size
and can be any valid “unicode scalar value” (which is to say, any character in unicode that’s not a control character).
In Rust a character is always written between single quotes, whereas string literals are always written between double
quotes.</p>
<p>You can use any valid unicode character whether that’s the upper or lowercase english letters A-Z, numbers 0-9, white
space characters, word characters from languages like Chinese and Japanese, emoji, or anything else that’s a “unicode
scalar value”.</p>
<pre><pre class="playground"><code class="language-rust"><span class="boring">fn main() {
</span>let i = 'I';
let love = '💖';
let yuki = '雪';
println!("{i} {love} {yuki}"); // I 💖 雪
<span class="boring">}</span></code></pre></pre>
<p>We usually use characters in relation to finding things inside strings. You can also turn strings into a collection of
characters and vice versa, however its important to note that a character inside a string may not take up 4 bytes (for
example, english letters and numbers only take 1 byte), however, once turned into a character, it will take up four
bytes.</p>
<h3 id="boolean"><a class="header" href="#boolean">Boolean</a></h3>
<p>There is only one boolean type in Rust: <code>bool</code>. It represents <code>true</code> or <code>false</code>.</p>
<blockquote>
<p>Useless (but interesting!) information: In terms of how much space it uses, Rust considers it to be a single bit (an
i1) <em>however</em> LLVM, which is a tool Rust uses as an intermediate compilation step, will use a full byte, though the
value inside the byte will still be 0 for false and 1 for true.</p>
<p>Weirdly, if Rust got its way, the decimal value for a boolean as its stored in memory would be 0 for false and -1 for
true (remember in <code>i</code> numbers, the left most bit is its negative self). None of that matters, its just interesting 😅</p>
</blockquote>
<p>Boolean values are usually reserved for <code>if</code> statements, and this is a good thing to look out for as finding it else
where <em>might</em> be a sign that the code isn’t written in the best way.</p>
<h3 id="string-slices"><a class="header" href="#string-slices">String slices</a></h3>
<p>Our old friend the string slice!</p>
<p>The type for a string slice is <code>str</code>, but you’ll never see anything with the <code>str</code> type, you will usually see this
as a reference to a string slice <code>&amp;str</code>, which makes it unique amongst the primitive types.</p>
<p><code>str</code> should always be a UTF-8 string (see ⚠️ below), which means that the length of a string in bytes may not
necessarily be the same as its length in characters.</p>
<p>For example (don’t worry about the code yet):</p>
<pre><pre class="playground"><code class="language-rust"><span class="boring">#![allow(unused)]
</span><span class="boring">fn main() {
</span>let yuki = "雪";

let byte_length = yuki.len();
println!("{yuki} length in bytes: {byte_length}"); // 3

let char_length = yuki.chars().count();
println!("{yuki} length in characters: {char_length}"); // 1
<span class="boring">}</span></code></pre></pre>
<p>Its also worth remembering that when you turn a string into characters, each of those characters will take up 4 bytes
of memory, even though inside the string they might have only taken up one byte (again, don’t worry about the code in
the next example we’ll talk about it soon):</p>
<pre><pre class="playground"><code class="language-rust"><span class="boring">#![allow(unused)]
</span><span class="boring">fn main() {
</span><span class="boring">use std::mem::size_of_val;
</span><span class="boring">
</span>let hello = "hello";

let string_size = size_of_val(hello);
println!("Size as string slice: {string_size} bytes"); // 5

// Convert the string slice to chars, get the size of each char, and sum them
let  char_size: usize = hello.chars().map(|c| size_of_val(&amp;c)).sum();
println!("Size as characters: {char_size} bytes"); // 20
<span class="boring">}</span></code></pre></pre>
<p>The size of a string slice depends on what’s in it, which is why you won’t see it on the stack (string slices live in
either the compiled output as string literals, or on the Heap inside a String). A string slice reference is made up of
two pieces of data, a pointer to where the string slice starts, and a length, both of which are of known size but depend
on the system architecture.</p>
<p>Fun fact about that reference though: you might wonder if it’s just a pointer and a length, does that mean you can
have a reference to a string slice that exists inside a string slice, and the answer is: yes! Just be careful when
taking a slice inside a slice to make sure that the sub slice is a valid UTF-8 string.</p>
<pre><pre class="playground"><code class="language-rust"><span class="boring">#![allow(unused)]
</span><span class="boring">fn main() {
</span>let hello = "hello";
// hell is a reference to a substring, range 0..4 is exclusive so 0, 1, 2, 3 but not 4
let hell = &amp;hello[0..4]; 
println!("{hell}"); // hell
<span class="boring">}</span></code></pre></pre>
<blockquote>
<p>⚠️ It is <em>possible</em> to create a string slice that is not a valid UTF-8 string so you should be mindful that this isn’t
a guarantee, but you also shouldn’t make the effort to check the validity everywhere its used. It <em>should</em> be a UTF-8
string, but if you are constructing your own from raw data, or if there are security implications to the use of a
string slice, you should be careful.</p>
</blockquote>
<h2 id="compound-types"><a class="header" href="#compound-types">Compound Types</a></h2>
<h3 id="arrays"><a class="header" href="#arrays">Arrays</a></h3>
<p>Arrays are a collection of a single type. You might see arrays in two forms, either as a sized array on the stack, or
as a reference to another collection (also called an array slice).</p>
<p>When sized, arrays are annotated with the type <code>[T; N]</code> where <code>T</code> is the type of every item in the array and <code>N</code> is its
size. For example:</p>
<pre><pre class="playground"><code class="language-rust"><span class="boring">#![allow(unused)]
</span><span class="boring">fn main() {
</span>let hello: [char; 5] = ['H', 'e', 'l', 'l', 'o'];
<span class="boring">}</span></code></pre></pre>
<p>When referenced as an array slice, you do not need to specify the size because, just like with references to string
slices, the reference not only contains a pointer to the underlying data, but also contains the size. We write this in
the form <code>&amp;[T]</code> where <code>T</code> is the type of every item in the array.</p>
<pre><pre class="playground"><code class="language-rust"><span class="boring">#![allow(unused)]
</span><span class="boring">fn main() {
</span><span class="boring">let hello: [char; 5] = ['H', 'e', 'l', 'l', 'o'];
</span>// hell is a reference to a sub-array, range 0..=3 is inclusive so 0, 1, 2, and 3
let hell: &amp;[char] = &amp;hello[0..=3];

// This is another way of printing variables with debug that we haven't covered yet 
print!("{:?}", hell); // ['H', 'e', 'l', 'l']
<span class="boring">}</span></code></pre></pre>
<p>You can access elements inside the array directly by using an index value between square brackets. In Rust, indexing
starts at 0. So:</p>
<pre><pre class="playground"><code class="language-rust"><span class="boring">#![allow(unused)]
</span><span class="boring">fn main() {
</span>let hello: [char; 5] = ['H', 'e', 'l', 'l', 'o'];
let h = hello[0]; // H
let e = hello[1]; // e 
let l = hello[2]; // l 
<span class="boring">}</span></code></pre></pre>
<h3 id="tuples"><a class="header" href="#tuples">Tuples</a></h3>
<p>Tuples are similar to arrays in that they are a collection of items, however each item in the collection can be a
different type. This adds some flexibility but also some restrictions. For example, you can iterate over each item in
an array, but not a tuple.</p>
<p>Tuples are written between brackets, and are only considered the same type if the types inside the tuple match.</p>
<p>For example:</p>
<pre><pre class="playground"><code class="language-rust"><span class="boring">#![allow(unused)]
</span><span class="boring">fn main() {
</span>let char_int_1: (char, i32) = ('a', 1);
let char_int_2: (char, i32) = ('b', 2); // This type is the same as the previous one.
let int_char_1: (i32, char) = (3, 'c'); // This type is different 
<span class="boring">}</span></code></pre></pre>
<p>Another difference from arrays is how you access a single item in the tuple, which you do with a dot <code>.</code>, followed by
the number element you want. Again, this starts from 0.</p>
<pre><pre class="playground"><code class="language-rust"><span class="boring">#![allow(unused)]
</span><span class="boring">fn main() {
</span>let char_int: (char, i32) = ('a', 1);
let a = char_int.0; // 'a'
let one = char_int.1; // 1
<span class="boring">}</span></code></pre></pre>
<h4 id="the-unit-type"><a class="header" href="#the-unit-type">The Unit Type</a></h4>
<p>The Unit Type is a zero length tuple <code>()</code> that is Rust’s way to represent nothing. It is zero bytes, does not exist on
the stack at runtime, and unlike other languages with types like <code>null</code> or <code>void</code>, can not be used interchangeably with
other types.</p>
<p>You might use this type in conjunction with generics which we’ll come to in a bit.</p>
<h3 id="structs"><a class="header" href="#structs">Structs</a></h3>
<p>Structs are similar to tuples in that they are a type made up of other types. Unlike tuples they are named though. There
are three types of structs, structs with named fields, tuple structs and unit structs.</p>
<blockquote>
<p><strong>Note:</strong> types like structs and enums must be declared outside of functions.</p>
</blockquote>
<h4 id="tuple-struct"><a class="header" href="#tuple-struct">Tuple Struct</a></h4>
<p>As we just covered tuples, lets quickly talk about tuple structs. They look a bit like they’re simply “named” tuples,
and indeed they can be accessed the same way:</p>
<pre><pre class="playground"><code class="language-rust">struct Vector3(f64, f64, f64);

fn main() {
    let vec = Vector3(10.0, 2.0, 3.33);
    let ten = vec.0; // 10.0
    let two = vec.1; // 2.0
}</code></pre></pre>
<p>Similar to tuples, this kind of struct can be accessed with a <code>.</code> and a numbered value, <em>however</em> unlike tuples,
structs have a concept of “visibility”. Unless explicitly marked as public the fields of a struct are only accessible
in the module in which it is defined, or its descendents. We’ll talk more about modules later, however, to make the
fields of a struct public, you can simply mark them as <code>pub</code>.</p>
<pre><pre class="playground"><code class="language-rust"><span class="boring">#![allow(unused)]
</span><span class="boring">fn main() {
</span>struct Vector3(pub f64, pub f64, pub f64);
<span class="boring">}</span></code></pre></pre>
<p>You don’t have to make every field public though, if you’d some parts of the struct to be public and others to be
private.</p>
<h4 id="named-fields"><a class="header" href="#named-fields">Named Fields</a></h4>
<p>Named fields work pretty much the same as tuple structs except instead of having a numbered field, its named. You
can access the named field with a <code>.</code> and the name.</p>
<pre><pre class="playground"><code class="language-rust">struct Cell {
    x: u64,
    y: u64,
    alive: bool,
}

fn main() {
    let cell = Cell {
        x: 10,
        y: 123,
        alive: true,
    };

    let is_alive = cell.alive; // true
}</code></pre></pre>
<h4 id="unit-structs"><a class="header" href="#unit-structs">Unit Structs</a></h4>
<p>Unit structs are an interesting case that you probably won’t find much use for until we get into more advanced Rust and
some of the cooler patterns and idioms that we use. A Unit struct has no value, it only represents a type.</p>
<pre><pre class="playground"><code class="language-rust">struct ExampleUnitStruct;

fn main() {
    let unit_struct = ExampleUnitStruct;
}</code></pre></pre>
<p>Unit Structs have zero size and don’t exist on the stack at runtime, but they can have functionality added to them
through Traits, or be used as markers.</p>
<h3 id="enums"><a class="header" href="#enums">Enums</a></h3>
<p>Enums are for when you want to represent one of a finite number of possible values. For example</p>
<pre><pre class="playground"><code class="language-rust">enum TrafficLightState {
    Red,
    Amber,
    Green,
}

fn main() {
    let green = TrafficLightState::Green;
    // let purple = TrafficLightState::Purple; // Won't compile
}</code></pre></pre>
<p>Many programing languages have this concept of enums, but what makes Rust enums especially awesome is that the variants
can additionally contain values. We’ve already talked about two such enums <code>Option</code> and <code>Result</code> which are two of the
most important and widely used types in the entire ecosystem, and we’ll talk more about them in the Generic Types
section below. As an example though, enums variants can be structured in either a tuple stype or a struct style:</p>
<pre><pre class="playground"><code class="language-rust">enum ContrivedEnum {
    SimpleVariantNoData,
    TupleStyleData(u64, i32),
    NamedFields {
        time: i128,
        place: String,
    }
}

fn main() {
    let simple_variant = ContrivedEnum::SimpleVariantNoData;
    let tuple_style = ContrivedEnum::TupleStyleData(10, -20);
    let named_fields = ContrivedEnum::NamedFields {
        time: 1_710_000_000_000,
        place: "Here".to_string(),
    };
}</code></pre></pre>
<p>In terms of memory usage, on the stack an enum will take up as much space as its largest variant, regardless of which
variant it actually is.</p>
<h2 id="generic-types"><a class="header" href="#generic-types">Generic Types</a></h2>
<p>Generics in Rust allow the creation of entirely new types at compile time by combining types together. We’ve talked
a bit about Option and how Rust uses it to represent Some value or None. Option is an enum with two variants, it is
literally just this:</p>
<pre><pre class="playground"><code class="language-rust"><span class="boring">#![allow(unused)]
</span><span class="boring">fn main() {
</span>enum Option&lt;T&gt; {
    None,
    Some(T),
}
<span class="boring">}</span></code></pre></pre>
<p>Note that after the name of the enum we have <code>&lt;T&gt;</code>. The triangle brackets express that this enum has a type (or types)
that can be decided later, the <code>T</code> is a marker for that type. For example, say we want to create a type that represents
either a single character, or nothing.</p>
<pre><pre class="playground"><code class="language-rust"><span class="boring">#![allow(unused)]
</span><span class="boring">fn main() {
</span>// The type of possible_character is inferred to be Option&lt;char&gt;
let possible_character = Some('r');

// The type of no_character can not be inferred, but you can annotate it yourself
let no_character: Option&lt;char&gt; = None;
<span class="boring">}</span></code></pre></pre>
<p>Normally when accessing the variants of an enum, you must use the name followed by the variant (eg <code>Option::Some('r')</code>),
however Option and Result are so ubiquitous that their variants are globally accessible in any rust code.</p>
<p>Another generic we’ve covered before is Result which usually represents either the success or failure of a function. It
has two types that can be decided later <code>T</code>, which should represent what type of data you expected to get back, and <code>E</code>,
which will be the type of the Error.</p>
<pre><pre class="playground"><code class="language-rust"><span class="boring">#![allow(unused)]
</span><span class="boring">fn main() {
</span>enum Result&lt;T, E&gt; {
    Ok(T),
    Err(E),
}
<span class="boring">}</span></code></pre></pre>
<p>We’ll talk more about functions in the next chapter, but in order to explain Result in context, the following example
shows the fully described Result type as the return type of the function, which is how we’d typically use this enum,
though, you wouldn’t typically use a String as an Error type, and we’ll talk more about that when we get to Error
handling later.</p>
<pre><pre class="playground"><code class="language-rust"><span class="boring">#![allow(unused)]
</span><span class="boring">fn main() {
</span>fn function_that_fails_half_the_time() -&gt; Result&lt;u128, String&gt; { // Note the return type for a function comes after -&gt;
    let time = std::time::UNIX_EPOCH
        .elapsed()
        .expect("Call the Doctor, time went backwards") // We can do something cooler here but that's for another time
        .as_millis();

    if time % 2 == 0 {
        Ok(time) // implicit return
    } else {
        Err("The function failed".to_string()) // implicit return
    }
} 
<span class="boring">}</span></code></pre></pre>
<p>When we start talking about adding functionality to types in the functions chapter, we’ll also talk about how you can
restrict what types are allowed to be used in generics through the use of trait bounds.</p>
<h2 id="conclusion"><a class="header" href="#conclusion">Conclusion</a></h2>
<p>That is (almost) everything you need to know about types! The main thing we’re still missing is ownership, but we’ll
come to that later. The main things to remember are:</p>
<ul>
<li>We have our primitive types that represent binary data. There’s a lot of choice here, but that’s a good thing!</li>
<li>We can represent more complex types with compound types, each with its own use</li>
<li>We can “fill in the blank” with compound types later using generics</li>
<li>We talked a bit about two of the most common generics, Option (representing something or nothing) and Result
(representing a successful value or an error)</li>
</ul>
<p>In the next chapter we’re going to talk about controlling the flow of our program with branches and loops as well as
pattern matching which and expressions.</p>
<div style="break-before: page; page-break-before: always;"></div><h1 id="control-flow"><a class="header" href="#control-flow">Control Flow</a></h1>
<p>Programs are typically executed one line at a time (this is called flow), but we can alter what the next line is with
control flow.</p>
<p>There are two main ways of doing this <a href="language-basics/control-flow.html#branching">branching</a> and <a href="language-basics/control-flow.html#looping">looping</a>.</p>
<p>Before we do that though, lets talk about two of Rusts coolest features, which will come up a lot later,
<a href="language-basics/control-flow.html#patterns">patterns</a> and how <a href="language-basics/control-flow.html#blocks-are-expressions">blocks are also expressions</a>.</p>
<h2 id="patterns"><a class="header" href="#patterns">Patterns</a></h2>
<p>In the last chapter we talked about compound types. Tuples, Structs, and Enums allow the construction of more complex
data from less complex data. However, if we want to extract any of the component parts of that data we can do that!</p>
<p>Patterns can be used to “destructure” compound data types like tuples fairly trivially:</p>
<pre><pre class="playground"><code class="language-rust"><span class="boring">#![allow(unused)]
</span><span class="boring">fn main() {
</span>let point = (123, 456);
let (x, y) = point;
println!("The point was at x: {x} and y: {y}");
<span class="boring">}</span></code></pre></pre>
<blockquote>
<p>It’s important to note though, that the original data will no longer be accessible if it doesn’t implement <code>Copy</code>:</p>
<pre><pre class="playground"><code class="language-rust compile_fail"><span class="boring">#![allow(unused)]
</span><span class="boring">fn main() {
</span>// This code won't compile!
let point = (123.to_string(), 456.to_string());
let (x, y) = point;
let this_wont_work = point.0;
<span class="boring">println!("using these variable to remove irrelevant warnings {x}, {y}, {this_wont_work}");
</span><span class="boring">}</span></code></pre></pre>
<p>We’ll talk more about copy, ownership and move semantics later in the book.</p>
</blockquote>
<p>Destructuring with patterns also works for Tuple Structs, however, you need to specify the name of the struct like
you’re doing a weird backwards struct instantiation.</p>
<pre><pre class="playground"><code class="language-rust">struct Point (u64, u64);

fn main() {
    let point = Point(123, 456);
    
    let Point(x, y) = point;
    
    println!("The point was at x: {x} and y: {y}");
}</code></pre></pre>
<p>The same thing also works for Structs with Named Fields:</p>
<pre><pre class="playground"><code class="language-rust">struct Point {
    x: u64,
    y: u64,
}

fn main() {
    let point = Point { x: 123, y: 456 };
    
    let Point { x, y } = point;
    
    println!("The point was at x: {x} and y: {y}");
}</code></pre></pre>
<p>In the above example we extract the structs named fields straight into variables of the same name as its easy and the
names were appropriate. However, it might be better in the context of your program to name them something else. Below
we’ve renamed <code>x</code> to <code>width</code> and <code>y</code> to <code>height</code>:</p>
<pre><pre class="playground"><code class="language-rust"><span class="boring">struct Point {
</span><span class="boring">   x: u64,
</span><span class="boring">   y: u64,
</span><span class="boring">}
</span><span class="boring">
</span><span class="boring">fn main() {
</span><span class="boring">   let rect = Point { x: 123, y: 456 };
</span><span class="boring">
</span>let Point { x: width, y: height } = rect;

println!("The rect was {width} wide and {height} high");
<span class="boring">}</span></code></pre></pre>
<p>Unfortunately, you can not extract data from Enums this way as the value of an Enum is one of a set of, not only values,
but potentially subtypes or shapes or however you’d like to describe them. Take for example the humble Options:</p>
<pre><pre class="playground"><code class="language-rust"><span class="boring">#![allow(unused)]
</span><span class="boring">fn main() {
</span>let maybe_yuki: Option&lt;char&gt; = Some('雪');
let maybe_not: Option&lt;char&gt; = None;
<span class="boring">}</span></code></pre></pre>
<p>How can we extract a <code>char</code> from <code>Option&lt;char&gt;</code> if we don’t know whether the variable is <code>Some</code> or <code>None</code>… well,
actually, we’ll come to that soon. 🙂</p>
<h2 id="blocks-are-expressions"><a class="header" href="#blocks-are-expressions">Blocks are Expressions</a></h2>
<p>Before we get too deep into Rusts control flow I want to show you one of Rusts coolest features, expressions.</p>
<p>An expression in Rust is anything that could have a value. So, for example, <code>a + b</code> is an expression where we’re adding
<code>a</code> to <code>b</code> which results in a value. You will also use expressions like <code>a == b</code> to compare whether the values of <code>a</code>
and <code>b</code> are the same, this results in a value of <code>true</code> or <code>false</code>.</p>
<p>Usually you might use an expression as part of an assignment or an evaluation, for example <code>let c = a + b</code> or
<code>if a == b { ... }</code>, however, Rust also allows you to use a block (code between <code>{</code> and <code>}</code>) as an expression <em>and</em> the
final value of that block can itself be an expression.</p>
<p>Here’s a very contrived example:</p>
<pre><pre class="playground"><code class="language-rust"><span class="boring">#![allow(unused)]
</span><span class="boring">fn main() {
</span>let c = {
    let a = 3;
    let b = 5;
    a + b
};
println!("{c}");
<span class="boring">}</span></code></pre></pre>
<p>Some cool things to note:</p>
<ul>
<li><code>a</code> and <code>b</code> only exist within the code block</li>
<li>the lines with <code>let</code> have semicolons</li>
<li>the line with the expression <code>a + b</code> does not</li>
<li><code>c</code> will be equal to the evaluation of the code block, which itself is equal to the result of <code>a + b</code></li>
<li>the code block which <code>c</code> is equal to is also terminated with an exclamation</li>
</ul>
<p>Why is this so cool? Because branches, loops and even functions all use code blocks!</p>
<h2 id="branching"><a class="header" href="#branching">Branching</a></h2>
<h3 id="if"><a class="header" href="#if">If</a></h3>
<p>The most basic form of branching is the <code>if</code> statement.</p>
<p>In its most simple form it’s an <code>if</code> followed by an expression (unlike many languages this does not need to be in
brackets) followed by a code block. The expression must evaluate to a boolean, either <code>true</code> or <code>false</code>. If the
expression evaluates to <code>true</code>, then the code in the block will be run, otherwise it won’t be:</p>
<pre><code class="language-text">if &lt;expression&gt; {
    &lt;code to run if expression is true&gt;
}
</code></pre>
<p>For example, we could create an expression that evaluates to a boolean by comparing if two numbers are the same, using
double equals:</p>
<pre><pre class="playground"><code class="language-rust"><span class="boring">#![allow(unused)]
</span><span class="boring">fn main() {
</span>let a = 1;
let b = 1;
    
if a == b {
    println!("if expression is true print this");
}
println!("regardless of whether expression was true print this");
<span class="boring">}</span></code></pre></pre>
<p>If you want to run some code if the expression is <code>true</code>, but some different code if its <code>false</code>, then you can extend
<code>if</code> with <code>else</code>. Here we compare if the first number is greater than the second number.</p>
<pre><pre class="playground"><code class="language-rust"><span class="boring">#![allow(unused)]
</span><span class="boring">fn main() {
</span>let a = 1;
let b = 1;
    
if a &gt; b {
    println!("if expression is true print this");
} else {
    println!("if expression is false print this instead");
}
<span class="boring">}</span></code></pre></pre>
<p>You can chain <code>if</code>/<code>else</code> statements to create more complex branches.</p>
<pre><pre class="playground"><code class="language-rust"><span class="boring">#![allow(unused)]
</span><span class="boring">fn main() {
</span>let a = 1;
let b = 1;
    
if a &gt; b {
    println!("a is greater than b");
} else if a == b {
    println!("a is equal to b");
} else {
    println!("a must be less than b");
}
<span class="boring">}</span></code></pre></pre>
<p>Remember though, code blocks, including those in <code>if</code> and <code>else</code> are themselves expressions. This means they can
effectively return their own values</p>
<pre><pre class="playground"><code class="language-rust"><span class="boring">#![allow(unused)]
</span><span class="boring">fn main() {
</span>let a = 1;
let b = 1;
    
let message = if a &gt; b {
    "a is greater than b".to_string() 
} else if a == b {
    "a is equal to b".to_string()
} else {
    "a must be less than b".to_string()
};
    
println!("{message}");
<span class="boring">}</span></code></pre></pre>
<p>Some important things to note:</p>
<ol>
<li>The last line of each code block has no semicolon</li>
<li>When we create expressions like this, we must terminate them with a semicolon (see after the final <code>}</code>)</li>
<li>All branches must evaluate to the same <em>Type</em>, even if they don’t evaluate to the same <em>value</em></li>
<li>Doing big blocks of <code>if</code>/<code>else if</code>/<code>else</code> is a mess, there’s a <a href="language-basics/control-flow.html#match">better way</a>!</li>
</ol>
<h4 id="pattern-matching-inside-if-and-else"><a class="header" href="#pattern-matching-inside-if-and-else">Pattern Matching inside <code>if</code> and <code>else</code></a></h4>
<p>There is another way you can branch with <code>if</code> that doesn’t require a boolean expression, pattern matching.</p>
<p>There are two ways to do this <code>if let ...</code> and <code>let ... else</code>.</p>
<p>Let’s go back to that Option from earlier:</p>
<pre><pre class="playground"><code class="language-rust"><span class="boring">#![allow(unused)]
</span><span class="boring">fn main() {
</span>let maybe_yuki: Option&lt;char&gt; = Some('雪');
let maybe_not: Option&lt;char&gt; = None;
    
if let Some(c) = maybe_yuki {
    // This line will be printed
    println!("The character was '{}'", c);
}
    
if let Some(c) = maybe_not {
    // This line will not
    println!("The character was '{}'", c);
}
<span class="boring">}</span></code></pre></pre>
<p>In the line <code>if let Some(c) = maybe_yuki</code> we are pattern matching on the Option, if it matches the pattern of
<code>Some(&lt;variable&gt;)</code>, then we extract the contents of the <code>Some</code> into the <code>&lt;variable&gt;</code>. Within the block (and only within
the block), the variable <code>c</code> has the value from inside the <code>Some</code> variant of the <code>Option</code>.</p>
<p>This may be easier to observe with our own enum type. Imagine the following:</p>
<pre><pre class="playground"><code class="language-rust">enum Vector {
    Two(f32, f32),
    Three(f32, f32, f32),
}

fn main() {
    let v = Vector::Three(3.0, 4.0, 5.0);
    
    if let Vector::Two(x, y) = v {
        // This line will not be printed
        println!("The 2D vector has the magnitude '{}'", (x*x + y*y).sqrt());
    }
    
    if let Vector::Three(x, y, z) = v {
        // This line will
        println!("The 3D vector has the magnitude '{}'", (x*x + y*y + z*z).sqrt());
    }
}</code></pre></pre>
<p>This example is a little contrived, there are better ways to do this.</p>
<p>You can also do the opposite, branch if the pattern does not match, using <code>let ... else</code>. The important thing to note
here is that execution can not continue after the code block, you must exit the current flow, whether thats returning
from a function or breaking from a loop</p>
<pre><pre class="playground"><code class="language-rust"><span class="boring">#![allow(unused)]
</span><span class="boring">fn main() {
</span>fn some_function() {
    let maybe_yuki: Option&lt;char&gt; = Some('雪');
        
    let Some(c) = maybe_yuki else {
        // This code is executed if the maybe_yuki was None
        // We must exit from the code here, as we can not go back to the normal execution
        return;
    };
    // From this point forward, the contents of the Option has been extracted into the variable `c`
    println!("The character was '{}'", c);
}
<span class="boring">some_function();
</span><span class="boring">}</span></code></pre></pre>
<h3 id="match"><a class="header" href="#match">Match</a></h3>
<p>This pattern matching stuff is really handy, right?!</p>
<p>Well the creators of Rust thought so too, in fact, they made a whole control flow mechanism around it!</p>
<p><code>match</code> is a bit like <code>if</code> in that it can branch, and act as an expression. However, <code>match</code> can do a lot more than
<code>if</code>, it will match against multiple possibilities, allows match guards for fine grain control of pattern matching, and
its exhaustive, meaning that a match <em>must</em> deal with every possibility.</p>
<p>Lets look at our Vector example again:</p>
<pre><pre class="playground"><code class="language-rust"><span class="boring">enum Vector {
</span><span class="boring">    Two(f32, f32),
</span><span class="boring">    Three(f32, f32, f32),
</span><span class="boring">}
</span><span class="boring">
</span><span class="boring">fn main() {
</span>let v = Vector::Three(3.0, 4.0, 5.0);

match v {
    Vector::Two(x, y) =&gt; println!("The 2D vector has magnitude '{}'", (x*x + y*y).sqrt()),
    Vector::Three(x, y, z) =&gt; println!("The 3D vector has magnitude '{}'", (x*x + y*y + z*z).sqrt()),
}
<span class="boring">}</span></code></pre></pre>
<p>First of all, you can see that this pattern is <em>much</em> cleaner than having a lot of <code>if let</code>s. We’re matching against
the variants of an enum, and can immediately extract the contents from each variant. We could also use match as an
expression:</p>
<pre><pre class="playground"><code class="language-rust"><span class="boring">#![allow(unused)]
</span><span class="boring">fn main() {
</span><span class="boring">enum Vector {
</span><span class="boring">    Two(f32, f32),
</span><span class="boring">    Three(f32, f32, f32),
</span><span class="boring">}
</span><span class="boring">
</span>let v = Vector::Three(3.0, 4.0, 5.0);
    
let magnitude = match v {
    Vector::Two(x, y) =&gt; (x*x + y*y).sqrt(),
    Vector::Three(x, y, z) =&gt; (x*x + y*y + z*z).sqrt(),
};

println!("The vector has the magnitude '{}'", magnitude);
<span class="boring">}</span></code></pre></pre>
<p>(This gets even more exciting when we get into functions)</p>
<p>What happens if we add another variant to the enum though? Well, that <code>match</code> statement will see that not every case is
handled, and cause an error.</p>
<pre><pre class="playground"><code class="language-rust compile_fail">enum Vector {
    Two(f32, f32),
    Three(f32, f32, f32),
    Four(f32, f32, f32, f32),
}

fn main() {
    let v = Vector::Three(3.0, 4.0, 5.0);
    
    // This match will no longer compile
    let magnitude = match v {
        Vector::Two(x, y) =&gt; (x*x + y*y).sqrt(),
        Vector::Three(x, y, z) =&gt; (x*x + y*y + z*z).sqrt(),
    };

    println!("The vector has the magnitude '{}'", magnitude);
}</code></pre></pre>
<p>We can deal with this by either adding the missing case, or using <code>_</code>, which is a special variable that immediately
discards whatever is put into it and will match anything.</p>
<pre><pre class="playground"><code class="language-rust"><span class="boring">#![allow(unused)]
</span><span class="boring">fn main() {
</span><span class="boring">enum Vector {
</span><span class="boring">   Two(f32, f32),
</span><span class="boring">   Three(f32, f32, f32),
</span><span class="boring">   Four(f32, f32, f32, f32),
</span><span class="boring">}
</span><span class="boring">
</span><span class="boring">let v = Vector::Three(3.0, 4.0, 5.0);
</span><span class="boring">
</span>let magnitude = match v {
    Vector::Two(x, y) =&gt; (x*x + y*y).sqrt(),
    Vector::Three(x, y, z) =&gt; (x*x + y*y + z*z).sqrt(),
    // This specific example isn't great, now any variant that doesn't match will return zero, an error might be better
    _ =&gt; 0.0,
};
<span class="boring">println!("The vector has the magnitude '{}'", magnitude);
</span><span class="boring">}</span></code></pre></pre>
<p>Patterns on match arms are tested from top to bottom, and you can also match on more specific patterns, like values:</p>
<pre><pre class="playground"><code class="language-rust"><span class="boring">#![allow(unused)]
</span><span class="boring">fn main() {
</span><span class="boring">enum Vector {
</span><span class="boring">    Two(f32, f32),
</span><span class="boring">    Three(f32, f32, f32),
</span><span class="boring">}
</span><span class="boring">
</span>let v = Vector::Two(0.0, 0.0);

let magnitude = match v {
    // This arm will match, print the statement and return 0
    Vector::Two(0.0, y) =&gt;  {
        println!("Hey, did you know that x was zero?");
        y
    },
    // Although `v` does match this arm, because we already matched on the previous arm, this block won't be run
    Vector::Two(x, 0.0) =&gt; {
        println!("Hey, did you know that y was zero?");
        x
    }
    // Nor will this one
    Vector::Two(x, y) =&gt; (x*x + y*y).sqrt(),
    Vector::Three(x, y, z) =&gt; (x*x + y*y + z*z).sqrt(),
};
<span class="boring">   println!("The vector has the magnitude '{}'", magnitude);
</span><span class="boring">}</span></code></pre></pre>
<p>There’s one more trick up <code>match</code>’s sleeve which is match guards. Say we want to do something similar to the above, but
instead of matching on exactly zero, we want to match on values less than 10. We could make an arm for every variant, or
we could use a match guard which is like a mini if statement:</p>
<pre><pre class="playground"><code class="language-rust"><span class="boring">#![allow(unused)]
</span><span class="boring">fn main() {
</span><span class="boring">enum Vector {
</span><span class="boring">   Two(f32, f32),
</span><span class="boring">   Three(f32, f32, f32),
</span><span class="boring">}
</span><span class="boring">
</span>let v = Vector::Two(0.0, 0.0);

let magnitude = match v {
    // This arm will match, print the statement and return 0
    Vector::Two(x, y) if x &lt; 10.0 =&gt;  {
        println!("Hey, did you know that x was small?");
        (x*x + y*y).sqrt()
    },
    // Although `v` does match this arm, because we already matched on the previous arm, this block won't be run
    Vector::Two(x, y)  if y &lt; 10.0  =&gt; {
        println!("Hey, did you know that y was small?");
        (x*x + y*y).sqrt()
    }
    // Nor will this one
    Vector::Two(x, y) =&gt; (x*x + y*y).sqrt(),
    Vector::Three(x, y, z) =&gt; (x*x + y*y + z*z).sqrt(),
};
<span class="boring">   println!("The vector has the magnitude '{}'", magnitude);
</span><span class="boring">}</span></code></pre></pre>
<h2 id="looping"><a class="header" href="#looping">Looping</a></h2>
<h3 id="loop"><a class="header" href="#loop">Loop</a></h3>
<p>The most basic loop is, well, <code>loop</code>.</p>
<p>When you enter a loop, the code inside it will run until its explicitly told to stop. For example:</p>
<pre><pre class="playground"><code class="language-rust"><span class="boring">#![allow(unused)]
</span><span class="boring">fn main() {
</span><span class="boring">let mut protect_the_loop: u8 = 0;
</span>loop {
    println!("These lines will print out forever");
    println!("Unless the program is interrupted, eg, with Ctrl + C");
<span class="boring">    protect_the_loop = protect_the_loop + 1;
</span><span class="boring">    if protect_the_loop &gt;= 10 {
</span><span class="boring">        println!("I hid a break in this code as you can't Ctrl + C if you run this on Rust Playground / via the book");
</span><span class="boring">        break;
</span><span class="boring">    } 
</span>}
<span class="boring">}</span></code></pre></pre>
<p>This might seem a little bit unhelpful, surely you never want to get trapped inside a loop forever, but actually, we
often want to keep a program running inside a loop.</p>
<p>You can manually exit the loop using the <code>break</code> keyword. Like other languages, you can simply break from a loop, but
remember that blocks can be expressions, and this applies to loops too! That means we can have a loop that does some
work, and once the work is done, break with the value we want to take from the loop.</p>
<p>In the example below, we run a loop until we find some cool number (note the use of <code>if let</code>), then break with that
value. The Type of found is an <code>u64</code> (don’t forget you can expand the code in the example if you’re curious), and by
breaking with that value, the Type of the whole loop becomes <code>u64</code> too!</p>
<pre><pre class="playground"><code class="language-rust"><span class="boring">use std::time::*;
</span><span class="boring">use std::thread::*;
</span><span class="boring">fn prep() {
</span><span class="boring">    loop {    
</span><span class="boring">        let secs = UNIX_EPOCH
</span><span class="boring">            .elapsed()
</span><span class="boring">            .expect("Call the Doctor, time went backwards")
</span><span class="boring">            .as_secs();
</span><span class="boring">        if secs % 2 == 1 {
</span><span class="boring">            break;
</span><span class="boring">        } 
</span><span class="boring">        sleep(Duration::from_millis(100));
</span><span class="boring">    }   
</span><span class="boring">}
</span><span class="boring">fn find_a_cool_number() -&gt; Option&lt;u64&gt; {
</span><span class="boring">    let secs = UNIX_EPOCH
</span><span class="boring">        .elapsed()
</span><span class="boring">        .expect("Call the Doctor, time went backwards")
</span><span class="boring">        .as_secs();
</span><span class="boring">    (secs % 2 == 0).then_some(secs / 2)
</span><span class="boring">}
</span><span class="boring">
</span><span class="boring">fn main() {
</span>let some_cool_number = loop {
    println!("Looking for a cool number...");

    if let Some(found) = find_a_cool_number() {
        break found;
    }
<span class="boring">   sleep(Duration::from_millis(100));
</span>};

println!("The number we found was {some_cool_number}");
<span class="boring">}</span></code></pre></pre>
<p>Another useful keyword when looping is <code>continue</code>. Imagine you have a series of things that need to be processed but
you can skip over <em>some</em> of those things.</p>
<p>The following example will continuously get images, and run a time-consuming <code>process_image</code> function, unless the image
is an SVG, in which can it will skip it.</p>
<pre><pre class="playground"><code class="language-rust"><span class="boring">use std::{
</span><span class="boring">    io::{stdout, Write},
</span><span class="boring">    thread::sleep,
</span><span class="boring">    time::{Duration, UNIX_EPOCH}
</span><span class="boring">};
</span><span class="boring">
</span><span class="boring">fn main() {
</span><span class="boring">    let mut protect_the_loop: u8 = 0;
</span>loop {
    let image = get_image();
    if image.is_svg {
        println!("Skipping SVG");
        continue;
    }
    process_image(image);
<span class="boring">
</span><span class="boring">        protect_the_loop = protect_the_loop + 1;
</span><span class="boring">        if protect_the_loop &gt;= 10 {
</span><span class="boring">            println!("Protecting the loop again, this is only for demo purposes");
</span><span class="boring">            break;
</span><span class="boring">        }
</span>}
<span class="boring">}
</span><span class="boring">
</span><span class="boring">
</span><span class="boring">struct Image {
</span><span class="boring">    is_svg: bool,
</span><span class="boring">}
</span><span class="boring">
</span><span class="boring">fn get_image() -&gt; Image {
</span><span class="boring">    let micros = UNIX_EPOCH
</span><span class="boring">        .elapsed()
</span><span class="boring">        .expect("Call the Doctor, time went backwards")
</span><span class="boring">        .as_micros();
</span><span class="boring">    Image {
</span><span class="boring">        is_svg: micros % 3 == 0,
</span><span class="boring">    }
</span><span class="boring">}
</span><span class="boring">
</span><span class="boring">fn process_image(_image: Image) {
</span><span class="boring">    println!("Processing Image, please wait... done");
</span><span class="boring">}</span></code></pre></pre>
<p>There’s one more neat trick up Rust’s sleeve. As with most languages, Rust of course supports nested loops, but to aid
with things like <code>break</code> and <code>continue</code> it also supports labels.</p>
<p>Labels start with a single quote <code>'</code> and mark the loop they are for with a colon.</p>
<p>This very contrived example steps through a set of instructions. See if you can guess what will happen (see below
for the answer).</p>
<pre><pre class="playground"><code class="language-rust">enum LoopInstructions {
    DoNothing,
    ContinueInner,
    ContinueOuter,
    BreakInner,
    BreakOuter,
}

fn main() {
    let sequence = [
        LoopInstructions::DoNothing,
        LoopInstructions::ContinueInner,
        LoopInstructions::ContinueOuter,
        LoopInstructions::BreakInner,
        LoopInstructions::BreakOuter
    ];

    // This lets us get one bit of the sequence at a time
    // Don't worry too much about it for now!
    let mut iter = sequence.iter();

    'outer: loop {
        println!("Start outer");
        'inner: loop {
            println!("Start inner");

            match iter.next() {
                Some(LoopInstructions::ContinueInner) =&gt; continue 'inner,
                Some(LoopInstructions::ContinueOuter) =&gt; continue 'outer,
                Some(LoopInstructions::BreakInner) =&gt; break 'inner,
                Some(LoopInstructions::BreakOuter) =&gt; break 'outer,
                _ =&gt; {}
            }

            println!("End inner");
        }
        println!("End outer");
    }
}</code></pre></pre>
<ol>
<li>The outer loop starts so we get <strong>“Start outer”</strong></li>
<li>We enter the inner loop so we see <strong>“Start inner”</strong></li>
<li>The <strong>first</strong> instruction <code>DoNothing</code> is read, it matches the last arm which does nothing so we continue</li>
<li>After the match we hit <strong>“End inner”</strong></li>
<li>The inner loop starts again so we get <strong>“Start inner”</strong></li>
<li>The <strong>second</strong> instruction <code>ContinueInner</code> matches, we execute <code>contine 'inner</code> so we start the inner loop again</li>
<li>We’ve started the inner loop again due to the previous instruction and get <strong>“Start inner”</strong></li>
<li>The third instruction <code>ContinueOuter</code> matches, we execute <code>continue 'outer</code> so go to the beginning of that loop</li>
<li>We’re back at the start so we see <strong>“Start outer”</strong></li>
<li>And re-enter the inner loop <strong>“Start inner”</strong></li>
<li>The <strong>fourth</strong> instruction is <code>BreakInner</code> so we execute <code>break 'inner</code>, when exits the inner loop</li>
<li>We exit the inner loop and continue from that point so we finally see <strong>“End outer”</strong></li>
<li>The outer loop starts over so we see <strong>“Start outer”</strong></li>
<li>We enter the inner loop and see <strong>“Start inner”</strong></li>
<li>The <strong>final</strong> instruction <code>BreakOuter</code> matches so we execute <code>break 'outer</code>, which exits the outer loop and ends
the program</li>
</ol>
<h3 id="while"><a class="header" href="#while">While</a></h3>
<p>While <code>loop</code> is great for programs that actually do want to try to keep running forever (or perhaps has many exit
conditions), we often only want to loop over something <code>while</code> something is true. The <code>while</code> loop takes an expression
that evaluates to true or false. The expression is checked at the start of each iteration through the loop, if its
true, the loop will execute.</p>
<pre><pre class="playground"><code class="language-rust"><span class="boring">fn main() {
</span>let mut counter = 0;
while counter &lt; 10 {
    println!("The counter is at {counter}");
    counter += 1;
}
println!("The loop has finished");
<span class="boring">}</span></code></pre></pre>
<p>The above is actually not a great way to loop over numbers, imagine if we forgot to add to counter!</p>
<p>Here’s a different example where we call a function until we’re happy with the result.</p>
<pre><pre class="playground"><code class="language-rust"><span class="boring">fn get_seconds() -&gt; u64 {
</span><span class="boring">    std::time::UNIX_EPOCH
</span><span class="boring">        .elapsed()
</span><span class="boring">        .expect("Call the Doctor, time went backwards")
</span><span class="boring">        .as_secs()
</span><span class="boring">}
</span><span class="boring">
</span><span class="boring">fn main() {
</span>while get_seconds() % 3 != 0 {
    println!("The time in seconds is not divisible by 3");
}
println!("The time was successfully divided by 3!");
<span class="boring">}</span></code></pre></pre>
<p>What’s really cool though is that you can do all the tricks we’ve learned above, including pattern matching with
<code>while let</code>.</p>
<pre><pre class="playground"><code class="language-rust"><span class="boring">fn main() {
</span><span class="boring">let mut messages = "The quick brown fox jumped over the lazy dog".split(" ");
</span><span class="boring">let mut get_message = move || messages.next();
</span>while let Some(message) = get_message() {
    println!("Message received: {message}")
}
println!("All messages processed");
<span class="boring">}</span></code></pre></pre>
<p><code>while let</code> is extremely useful, and we’ll see it more in the future, particularly when we deal with async await later.</p>
<h3 id="for-in"><a class="header" href="#for-in">For In</a></h3>
<p>A very common reason for looping in software is because we want to loop over every item in a collection and perform the
same set of instructions for each. This is where <code>for ... in ...</code> comes in.</p>
<p>For In allows you to step through an <code>Iterator</code>, or anything that implements <code>IntoIterator</code>, both of which we’ll talk
more about in a later chapter. Simply put though, this lets us step over each item in a collection, stream or series of
data, even series’ that might be infinite!</p>
<p>Often times you might want to do this with a collection such as an <a href="language-basics/data-types.html#arrays">Array</a>. For example:</p>
<pre><pre class="playground"><code class="language-rust"><span class="boring">fn main() {
</span>let messages: [&amp;str;2] = ["Hello", "world"];
for message in messages {
    println!("Message received: {message}")
}
println!("All messages processed");
<span class="boring">}</span></code></pre></pre>
<h4 id="range"><a class="header" href="#range">Range</a></h4>
<p>Another neat Rust type that works really well here is the Range. We haven’t covered Range yet but if you’ve been peaking
at the code samples throughout the last few chapters, you might have spotted a few!</p>
<p>Range’s allow you to specify a “closed” or “half open” range of numbers… kinda, see below.</p>
<blockquote>
<p>Actually, Range’s allow you to specify a range of anything so long as it implements the traits <code>PartialEq</code> and
<code>PartialOrd</code>. I’ve personally never seen this done for anything except numbers and characters, but its worth pointing
out. We’ll talk more about PartialEq and PartialOrd in a later chapter.</p>
</blockquote>
<p>We write Ranges in the form <code>start..end</code> where <code>start</code> is inclusive and <code>end</code> is <code>exclusive</code>. This means that <code>2..5</code>
includes 2 but not 5. If you want to create a range that includes the final number, prefix that number with <code>=</code>, eg
<code>2..=5</code>:</p>
<pre><pre class="playground"><code class="language-rust"><span class="boring">fn main() {
</span>let exclusive = 0..5;
let inclusive = 0..=5;
    
// This is another way of using variables in println!
// We use empty curly brackets as a positional marker
// and then fill those markers in with values after string slice
println!("Does exclusive range contain end: {}", exclusive.contains(&amp;5)); 
println!("Does inclusive range contain end: {}", inclusive.contains(&amp;5));
<span class="boring">}</span></code></pre></pre>
<p>As mentioned, Range’s can be “half open” which means you can get away with specifying only the start or the end. This is
where the Type of the start and end really start to matter though.</p>
<pre><pre class="playground"><code class="language-rust"><span class="boring">fn main() {
</span>let u8_range = 0u8..; // this Range is explicitly defined with a u8
let i8_range = ..0i8; // this Range is defined with an i8
<span class="boring">}</span></code></pre></pre>
<p>A big warning here though: half open Ranges are dangerous when it comes to <code>for ... in ... </code> loops. Ranges with no start
can’t be used at all, and Ranges with no end will continue to try to produce numbers beyond the upper limits of the
type being used at which point your program will crash.</p>
<p>They’re great though, if we just want to do something 10 times.</p>
<pre><pre class="playground"><code class="language-rust"><span class="boring">fn main() {
</span>for i in 0..10 {
    println!("Loop: {i}");
}
<span class="boring">}</span></code></pre></pre>
<h2 id="homework"><a class="header" href="#homework">Homework</a></h2>
<p>The best way to learn anything is to practice it. For this section, I’d like you create a program call Fizz Buzz.</p>
<p>In Fizz Buzz we want to run through a series of numbers (say 1 to 100 inclusive). For each number:</p>
<ul>
<li>if the number is divisible by 3, print the word Fizz</li>
<li>if the number is divisible by 5, print the word Buzz</li>
<li>if the number is divisible by both 3 and 5, print FizzBuzz</li>
<li>otherwise, just print the number</li>
</ul>
<p>You can do this a few ways, but you’ll need to loop over each number and then choose what to do with it with those
numbers. As a starting point, you could use a range to generate the numbers, then use a <code>for ... in ...</code> loop to get
each number one at a time, then some <code>if</code>/<code>else</code> statements to get the output.</p>
<p>Can you work out any other ways to do it?</p>
<div style="break-before: page; page-break-before: always;"></div><h1 id="functions"><a class="header" href="#functions">Functions</a></h1>
<p>Functions are reusable blocks of code. They have inputs, usually perform some sort of process, then have an output.</p>
<p>We’ve been using a function called <code>main</code> to run all of our programs and examples so far. This is a special function
that is called as the program starts. We’ve also used a few other kinds of functions and methods (special functions
attached to data types) that are built into Rust. We can make and use our own functions too though.</p>
<p>Functions can be pure, or impure. A pure function takes an input, does some processing and returns an output. This makes
the function extremely predictable. Given the same input they will always produce the same output, and nothing else
within the system will change.</p>
<style>
  .mermaid {
    text-align: center;
  }
  .mermaid svg {
    background-color: white;
  }
</style>
<pre class="mermaid">---
title: Pure Function
---
graph LR;
    Input ==&gt; Process
    Process ==&gt; Output
</pre>
<p>An impure function, might not always produce the same output given the same input, or may have side effects within the
system, either changing something else in the system or having some other part of the system change what the function
does.</p>
<pre class="mermaid">---
title: Impure Function
---
graph LR;
    Input ==&gt; Process
    Process ==&gt; Output
    Process &lt;-.-&gt; SE[&quot;Side Effect&quot;]
    
</pre>
<h2 id="a-quick-note-on-mutability"><a class="header" href="#a-quick-note-on-mutability">A Quick Note on Mutability</a></h2>
<p>Up to now, we haven’t needed to change any data once it’s been created. By default, all variables in Rust are implicitly
“immutable”, meaning that the values inside of them can not be changed.</p>
<p>This, for example, won’t compile (try to run it to see the compiler output)</p>
<pre><pre class="playground"><code class="language-rust compile_fail"><span class="boring">fn main() {
</span>let one = 1;
one = one + 1;
<span class="boring">println!("one = {one}");
</span><span class="boring">}</span></code></pre></pre>
<p>Immutability is good because it prevents data from being changed by mistake which, going on the name of the variable in
the above example, is obviously what’s happened here (ie, it seems like <code>one</code> should probably not contain <code>2</code>).</p>
<p>It’s good to use immutable variables as much as possible, but software needs to be able to process data. If we could
never mutate values, we’d always have to depend on creating copies like this:</p>
<pre><pre class="playground"><code class="language-rust"><span class="boring">fn main() {
</span>let one = 1;
let two = one + 1;
<span class="boring">println!("two = {two}");
</span><span class="boring">}</span></code></pre></pre>
<p>That’s fine for small data but imagine we’re processing large data like an image. Do we want to copy it every time we
make a single pixel change?</p>
<p>You can explicitly opt in to mutability by adding the word <code>mut</code> (pronounced “mute”) in front of the variable name.</p>
<pre><pre class="playground"><code class="language-rust"><span class="boring">#![allow(unused)]
</span><span class="boring">fn main() {
</span>let mut message = "Hello".to_string();
message.push_str(", world!"); // Modify message by adding this data to the end
<span class="boring">println!("{message}");
</span><span class="boring">}</span></code></pre></pre>
<h2 id="creating-and-calling-functions"><a class="header" href="#creating-and-calling-functions">Creating and calling functions</a></h2>
<p>Functions are defined with the <code>fn</code> keyword (short for FuNction), followed by a name, followed by brackets <code>()</code> which
may or may not contain parameters, possibly followed by an arrow <code>-&gt;</code> and a return type (if no return type is specified
the return type is the Unit Type <code>()</code>, see the <a href="language-basics/./data-types.html#the-unit-type">data types chapter</a>). This part of the
function is called the “function header”. The function is completed by a code block, code between curly brackets, which
is also called the function body.</p>
<p>So lets create the simplest possible function:</p>
<pre><pre class="playground"><code class="language-rust">fn say_hello() {
    println!("Hello, world");
}

<span class="boring">fn main() {
</span><span class="boring">    say_hello();
</span><span class="boring">}</span></code></pre></pre>
<p>This function is called <code>say_hello</code>, it has no parameters and does not return anything. Because it writes to the
terminal, this function is considered to be impure.</p>
<p>We can call the function using its name and empty brackets.</p>
<pre><pre class="playground"><code class="language-rust"><span class="boring">fn say_hello() {
</span><span class="boring">    println!("Hello, world");
</span><span class="boring">}
</span><span class="boring">
</span>fn main() {
    say_hello();
}</code></pre></pre>
<p>You’ll notice this function doesn’t actually have any inputs or outputs. Let’s start by providing an input.</p>
<h2 id="passing-parameters"><a class="header" href="#passing-parameters">Passing Parameters</a></h2>
<pre><pre class="playground"><code class="language-rust">fn say_hello(name: &amp;str) {
    println!("Hello, {name}");
}

<span class="boring">fn main() {
</span><span class="boring">    say_hello("Yuki");
</span><span class="boring">}</span></code></pre></pre>
<p>Now the function has one input (we call it a parameter) called <code>name</code>. You can see that we also provide type information
for the parameter, in this case it’s a string slice (<code>&amp;str</code>). The parameter can be used as a variable within the
function, so we use it in our <code>println!</code>.</p>
<p>To pass the data into the function we place it between the brackets:</p>
<pre><pre class="playground"><code class="language-rust"><span class="boring">fn say_hello(name: &amp;str) {
</span><span class="boring">    println!("Hello, {name}");
</span><span class="boring">}
</span><span class="boring">
</span>fn main() {
    say_hello("Yuki");
}</code></pre></pre>
<p>We can have multiple parameters too. Parameters are ordered so when you call the function, you need to match the order
they’re specified. For example:</p>
<pre><pre class="playground"><code class="language-rust">fn say_hello_two(first_person: &amp;str, second_person: &amp;str) {
    println!("Hello, {first_person} and {second_person}");
}

fn main() {
    say_hello_two("Indra", "Yuki");
}</code></pre></pre>
<h2 id="returning-from-functions"><a class="header" href="#returning-from-functions">Returning from Functions</a></h2>
<p>Let’s fix our function to remove the side effect. Instead of directly printing to the terminal from the function, we’ll
return the string we want to display and move the side effect to main.</p>
<p>We’ll make the following changes:</p>
<ul>
<li>We’ll rename the function to reflect the change in behaviour (see <a href="language-basics/functions.html#best-practices">Best Practices</a> below)</li>
<li>We’ll add the return type (in this case <code>String</code>) to the function header, after <code>-&gt;</code></li>
<li>We’ll create the String using the <code>format!</code> macro and store it in a variable <code>message</code> (note: the variable isn’t
necessary, it’s just for clarity)</li>
<li>We’ll return the <code>message</code> from the function, remember the code blocks can be expressions, we don’t need to explicitly
write <code>return</code> (though we can), we just need to make the thing we want to return the last bit of the block and forgo
the semicolon</li>
</ul>
<pre><pre class="playground"><code class="language-rust">fn create_greeting(name: &amp;str) -&gt; String {
    let message = format!("Hello, {name}");
    message
}

fn main() {
    let greeting = create_greeting("Yuki");
    println!("{greeting}");
}</code></pre></pre>
<h2 id="recursion"><a class="header" href="#recursion">Recursion</a></h2>
<p>See also: <a href="language-basics/functions.html#recursion">recursion</a></p>
<p>In Rust, functions can call other functions, like how our <code>main()</code> function calls our <code>create_greeting(...)</code> function in
the previous example. A function that calls itself is described as recursive. Take for example this method for finding
the nth number in the fibonacci sequence</p>
<pre><pre class="playground"><code class="language-rust">fn find_fibonacci(n: u128) -&gt; u128 {
    if n == 0 || n == 1 { // if n equals 0 or n equals 1
        n
    } else {
        find_fibonacci(n - 1) + find_fibonacci(n - 2)
    }
}
<span class="boring">
</span><span class="boring">fn main() {
</span><span class="boring">    let n = 11;
</span><span class="boring">    let fibonacci = find_fibonacci(n);
</span><span class="boring">    println!("The {n} value of fibonacci is {fibonacci}");
</span><span class="boring">}</span></code></pre></pre>
<blockquote>
<p>Note in this function that we use a boolean OR (<code>||</code>) in the <code>if</code> so the larger expression evaluates to true if either
the left or right parts of the expression evaluate to true. I.e. the expression is true if n is equal to 0 OR if n is
equal to 1.</p>
<p>We also use the <code>if</code>/<code>else</code> as an expression so the return of the function is equal to the values in the <code>if</code>/<code>else</code>
blocks. If the expression in the <code>if</code> is true, then we return <code>n</code>, otherwise we return the result of calling the same
function with new parameters.</p>
</blockquote>
<p>Because we call <code>find_fibonacci</code> inside of <code>find_fibonacci</code>, this is a recursion. Each time we call the function in this
way, we add another layer on <a href="language-basics/./memory.html">the stack</a>. The stack is finite, so if we give the function a
large enough number, it will eventually run out of space in the stack, causing a stack overflow, and you’ll see
something like:</p>
<pre><code class="language-text">thread 'main' has overflowed its stack
</code></pre>
<blockquote>
<p>Its worth noting I had to manually set the stack size to something unreasonably small</p>
</blockquote>
<p>Rust does support “tail recursion” which is technique for turning a recursive function into a loop at compile time. This
not only minimises stack usage to effectively a single function call but is also much faster. However, I think this is
an overrated feature. In any language that supports tail recursion, it’s hard to guarantee the compiler will optimise
this way, and it’s easy to break. My recommendation is if you need to recurse a <em>lot</em>, then consider whether you can
manually rewrite your function as a loop instead of depending on a compiler optimization.</p>
<h2 id="ownership"><a class="header" href="#ownership">Ownership</a></h2>
<h3 id="memory-management-primer"><a class="header" href="#memory-management-primer">Memory Management Primer</a></h3>
<p>Variables in Rust have to live somewhere in physical memory. This primarily comes down to the Stack, the Heap and the
binary (for a deeper explanation, see the <a href="language-basics/memory.html">chapter on memory</a>). The Heap can be thought of as managed. You
ask the operating system (or other memory manager) to “allocate” you a block of memory to use for writing to and reading
from, before finally “freeing” that block and returning the memory to the operating system.</p>
<p>In some programming languages, this memory is managed manually by you. You have to ask for the memory and free it
yourself. This leads to some problems:</p>
<ul>
<li>What happens if you try to use memory that wasn’t allocated?</li>
<li>What happens if you try to use memory that you already freed?</li>
<li>What happens if you try to store more data than fits?</li>
</ul>
<p>Not only is it surprisingly easy to make mistakes here, the consequences can be severe: around 70% of all security
vulnerabilities are caused by accidental misuse of memory.</p>
<p>In order to get around these problems, some programming languages use an automated method of memory management called
garbage collection. In this method, you, the software engineer, don’t have to think about the actions required to get
or return memory to/from the operating system. Instead, as memory is allocated, the garbage collector built into the
language, will monitor to see which parts of your program are actively looking at that bit of memory, through a process
called reference counting. Once the number of places using that data has dropped to zero, the garbage collector can
safely free the memory.</p>
<p>This is much safer than manually managing the memory yourself, but comes with some of its own problems:</p>
<ul>
<li>The garbage collector requires additional resources to manage memory
<ul>
<li>This includes CPU time to do the work but in some cases can also require significantly more memory</li>
</ul>
</li>
<li>Managing memory by proxy is less efficient than managing it directly, meaning its slower</li>
<li>You have limited to no control over what the garbage collector does or when it does it, this can have big negative
impacts to performance at uncontrollable times</li>
</ul>
<p>Rust’s method of memory management is a little different. It’s low level, giving you the speed of manual memory
management, but its mechanisms are hidden behind abstractions that mitigate its risks. It’s certainly not as easy to
learn, but once you get your head around it, it makes a lot of sense.</p>
<h3 id="introducing-ownership"><a class="header" href="#introducing-ownership">Introducing Ownership</a></h3>
<p>In Rust, all data is “owned”. When the variable that “owns” the data goes out of scope, the data is dropped. This means
that if the data was stored on the Heap, then that bit of memory is immediately freed.</p>
<p>Let’s have a play with this, first, lets look at the scope aspect of ownership:</p>
<pre><pre class="playground"><code class="language-rust compile_fail">fn main() {
  let a = 'a'; // We create `a` in the outer scope of "main"

  { // Start of a new block, starting a nested scope

    println!("{a}"); // This works as `a` is in scope

    let b = 'b'; // We create `b` in the inner scope of this code block
    println!("{b}"); // This works as `b` is in scope

  } // End of the block, b goes out of scope

  println!("{a}"); // This still works as `a` is still in scope
  println!("{b}"); // This does not work as `b` went out of scope
}</code></pre></pre>
<p>We can see that once a variable is out of scope, it can’t be used. If you run the above example (remember, you can do
that in this book by mousing over the example and hitting the play button), you’ll see it won’t compile and (amongst
a few other bits) gives you this message:</p>
<pre><code class="language-text">error[E0425]: cannot find value `b` in this scope
  --&gt; src/main.rs:14:14
</code></pre>
<p>Which tells us <em>exactly</em> what’s wrong! Rust’s compiler messages generally amazing, especially when it comes to working
with ownership, so it’s worth getting used to how Rust presents its errors.</p>
<p>Next, lets look at how data can only be “owned” by one thing at a time:</p>
<pre><pre class="playground"><code class="language-rust compile_fail"><span class="boring">fn main() {
</span>let a = "hello".to_string(); // We create some data and give it to `a`
let b = a;                   // We give the data in `a` to `b`, transfering ownership
println!("{b}");             // This would be fine as b owns "hello"
println!("{a}");             // This won't compile, the data "moved" from `a` to `b`
<span class="boring">}</span></code></pre></pre>
<p>The statement <code>let b = a;</code> “moves” ownership of the string from <code>a</code> to <code>b</code>. Normally we wouldn’t “move” data in this way
(spoilers: this is, after all, a chapter on functions), but it neatly shows that the data can’t be owned by multiple
variables at once.</p>
<h3 id="move-semantics"><a class="header" href="#move-semantics">Move Semantics</a></h3>
<p>You might have noticed that we swapped from <code>char</code>s in the first ownership example to a <code>String</code> in the second. This is
because there are two mechanisms at play: “Move” and “Copy”.</p>
<p>Let’s try the same code with chars:</p>
<pre><pre class="playground"><code class="language-rust"><span class="boring">fn main() {
</span>let a = '雪';    // We create some data and give it to `a`
let b = a;       // We set b to be equal to a
println!("{b}"); // Prints 雪 
println!("{a}"); // Also prints 雪
<span class="boring">}</span></code></pre></pre>
<p>This works! But String didn’t… 🤔</p>
<p>The reason for this is that <code>char</code> is Copy, that is to say that it has the <code>Copy</code> trait. We’ll talk more about Traits
in a future chapter, but essentially Traits provide behaviour to Data. Things can have the <code>Copy</code> trait applied to them
if they can be trivially copied and this usually (always?) means the data exists on the stack. The reason for this is
all that “allocating” and “freeing” memory on the stack we talked about earlier requires a non-trivial amount of time
and resources.</p>
<p>When data has the Copy trait, instead of being moved from one variable to another, it’s copied. This mechanism on data
that is Copy is implicit. Data that does not or can not implement Copy may still be duplicated if it implements the
trait <code>Clone</code>, which provides the <code>.clone()</code> method. We’ll talk more about implementing traits in the traits section,
but <code>String</code> already implements this so here’s how to use it:</p>
<pre><pre class="playground"><code class="language-rust"><span class="boring">fn main() {
</span>let a = "hello".to_string(); // We create some data and give it to `a`
let b = a.clone();           // Allocates memory on the heap and copies the data into it
println!("{b}");             // Prints "hello"
println!("{a}");             // Also prints "hello"
<span class="boring">}</span></code></pre></pre>
<p>You’ll also note that we used a full fat <code>String</code> here, not a string slice reference. Here’s what that would look like:</p>
<pre><pre class="playground"><code class="language-rust"><span class="boring">fn main() {
</span>let a = "hello";   // `a` is a reference to data that exists in the binaries "data"
let b = a;         // references are Copy so the reference is copied from a to b
println!("{b}");   // Prints "hello"
println!("{a}");   // Also prints "hello"
<span class="boring">}</span></code></pre></pre>
<p>Because <code>"hello"</code> exists inside the binaries data you can not “Own” it. Ownership would imply that once its no longer
used it can be freed, but as its part of the binary, that wouldn’t make sense. Instead, we just get a reference to where
the value exists in memory. This reference is also immutable, you can’t change values in the binary. Immutable
references <em>are</em> Copy though.</p>
<p>What does this have to do with functions though?</p>
<h3 id="functions-and-ownership"><a class="header" href="#functions-and-ownership">Functions and Ownership</a></h3>
<p>When we pass data into functions through the use of parameters, the data follows the rules of move semantics.</p>
<p>Let’s go back to our <code>create_greeting()</code> function. Instead of passing in a string slice reference, what would happen if
we passed in a <code>String</code>?</p>
<pre><pre class="playground"><code class="language-rust compile_fail">fn create_greeting(name: String) -&gt; String {
    let message = format!("Hello, {name}");
    message
}

fn main() {
  let yuki = "Yuki".to_string();
  let message = create_greeting(yuki);
  println!("{message}"); // This would be fine but...
  println!("{yuki}"); // This won't compile
}</code></pre></pre>
<p>In the above example, we moved ownership of the data stored in the variable <code>yuki</code> into the parameter <code>name</code> in the
function <code>create_greeting</code>. This means after the function the variable <code>yuki</code> can no longer be used.</p>
<p>Because the <code>format!</code> macro does not take ownership of the data in <code>name</code>, we could return both the message <em>and</em> the
original <code>String</code> data using a tuple.</p>
<pre><pre class="playground"><code class="language-rust">fn create_greeting(name: String) -&gt; (String, String) {
    let message = format!("Hello, {name}");
    (message, name)
}

fn main() {
  let yuki = "Yuki".to_string();
  let (message, yuki) = create_greeting(yuki);
  println!("{message}"); 
  println!("{yuki}"); // This works again
}</code></pre></pre>
<p>We’ve changed our <code>create_greeting()</code> function to return a tuple that includes both strings. When the function returns
we destructure the tuple (see <a href="language-basics/control-flow.html">destructuring with patterns</a>) into two new variables,
<code>message</code> and <code>yuki</code>. Note: this new <code>yuki</code> is a different variable from the old <code>yuki</code>, this is called “shadowing”.</p>
<p>This is obviously a terrible way to deal with ownership. Going back to our original function, you can see that we are
taking a reference to a string slice instead. The <code>String</code> type can be “dereferenced” into a reference to a string slice
(remember the internal representation of a String is the same as a string slice), so we can create a reference to our
<code>yuki</code> <code>String</code> using an ampersand:</p>
<pre><pre class="playground"><code class="language-rust">// Changed back to taking a &amp;str
fn create_greeting(name: &amp;str) -&gt; String {
    let message = format!("Hello, {name}");
    message
}

fn main() {
  let yuki = "Yuki".to_string();
  let message = create_greeting(&amp;yuki);
  println!("{message}");
  println!("{yuki}"); // Yuki's ownership was never moved so this now works
}</code></pre></pre>
<p>Let’s say we wanted our function to modify the string instead. Ideally we’d want to avoid modifying data that’s passed
to a function but sometimes that’s not possible, if you need to do it you can pass a mutable reference.</p>
<pre><pre class="playground"><code class="language-rust">// Change &amp;str to &amp;mut String
fn create_greeting(greeting: &amp;mut String, name: &amp;str)  {
    greeting.push_str(", ");
    greeting.push_str(name);
}

fn main() {
  let mut greeting = "Hello".to_string();
  let name = "Yuki".to_string();
  create_greeting(&amp;mut greeting, &amp;name);
  println!("{greeting}");
}</code></pre></pre>
<p>Some things to note:</p>
<ul>
<li>In order to mutate greeting via a mutable reference, the variable itself must also be mutable: <code>let mut greeting ...</code></li>
<li>When we pass the reference, we are explicit that we are allowing the reference to be mutable too:
<code>create_greeting(&amp;mut greeting, ...)</code></li>
<li>The function takes a mutable reference to a String, not a string slice, as string slices are not mutable, but Strings
are.</li>
</ul>
<p>Finally, when it comes to references, you can have as many immutable references to a value as you like, OR a single
mutable reference. Mutable references are not Copy.</p>
<h3 id="lifetimes"><a class="header" href="#lifetimes">Lifetimes</a></h3>
<p>So far so clear, but it turns out that keeping track of those references is actually quite hard.</p>
<p>Let’s create a function that takes a reference to a string and returns two parts to that string:</p>
<pre><pre class="playground"><code class="language-rust">fn split(input: &amp;str, at: usize) -&gt; (&amp;str, &amp;str) {
  let up_to = std::cmp::min(at, input.len()); // Prevent out of bounds
  (&amp;input[..up_to], &amp;input[up_to..])
}

fn main() {
  let input = "yuki".to_string();
  let (left, right) = split(&amp;input, 2);

  println!("Input: {input}"); // yuki
  println!("Left:  {left}");  // yu
  println!("Right: {right}"); // ki
}</code></pre></pre>
<blockquote>
<p>Note, we are taking a sub slice of the input string using ranges. <code>&amp;input[..up_to]</code> means the subslice starts at the
beginning of the string and runs up to, but does not include the “up_to“th element (remember indexing starts at 0, so
if up_to is 2, then the sub slice includes bytes 0 and 1 but not 2). <code>&amp;input[up_to..]</code> starts at the “up_to“th byte
and continues until the end of the “input” slice. Also note that these are ranges of bytes, not characters so there is
a danger here if using multibyte characters. Try not to split strings like this as it’s not guaranteed the result is a
valid utf-8 string.</p>
</blockquote>
<p>The function split takes a reference to a string, a point to split at, and the returns everything on the left of the
split and everything on the right. The cool thing here is that the string isn’t duplicated, the values <code>left</code> and
<code>right</code> are references that point to the inside of our input string!</p>
<p>How does Rust know that though? Let’s confuse it a bit.</p>
<p>Instead of splitting at a particular point, we’ll find a sub string inside the input string, then split around that:</p>
<pre><pre class="playground"><code class="language-rust compile_fail">fn split(input: &amp;str, sub_string: &amp;str) -&gt; (&amp;str, &amp;str) {
  if let Some(found_at) = input.find(sub_string) {
    (&amp;input[..found_at], &amp;input[found_at + sub_string.len()..])
  } else {
    (&amp;input[..], &amp;input[input.len()..])
  }
}

fn main() {
  let input = "yuki".to_string();
  let sub_string = "uk";
  let (left, right) = split(&amp;input, sub_string);

  println!("Input: {input}"); // yuki
  println!("Left:  {left}"); // y
  println!("Right: {right}"); // i
}</code></pre></pre>
<p>This example won’t compile, we get the error: <code>expected named lifetime parameter</code>, what does that mean?</p>
<p>We also get guidance from the Rust compiler on how to fix our problem, and what it suggests will work, but once you
understand the problem, you’ll see there’s a better way to solve it.</p>
<p>A lifetime is Rust’s way of tracking reference usage. A reference needs to be tied back to its owning variable and this
relationship must be understood at compile time.</p>
<p>Remember the stack? Let’s tie what we know about ownership to what we know about the stack.</p>
<ul>
<li>Some data is stored on the stack, some is stored on the heap</li>
<li>Heap data is tied back to variables on the stack that “own” the heap data</li>
<li>As we enter a function, all the space required for the stack data is added to the top of the stack</li>
<li>Further functions go up the stack</li>
<li>As functions come to an end they are removed from the top of the stack</li>
<li>Owned data that is not returned down the stack is freed</li>
</ul>
<p>When it comes to references, we need to make sure that a reference to owned data does not out live the owned data.</p>
<p>For example, lets create a string on the heap called <code>my_string</code>. We’ll then return a reference to that string, but not
the string itself. This would mean that when the function comes to an end, the variable <code>my_string</code> goes out of scope,
so the data that it owns on the Heap is freed… what would our reference point at now? Luckily Rust won’t let us do
this:</p>
<pre><pre class="playground"><code class="language-rust compile_fail"><span class="boring">#![allow(unused)]
</span><span class="boring">fn main() {
</span>fn bad() -&gt; &amp;str {
  let my_string = "Oh no!".to_string();
  &amp;my_string
}
<span class="boring">}</span></code></pre></pre>
<p>In order to prevent this, Rust tracks the lifetimes of each reference and its owned data. It can often do this
automatically. In the first version of our function Rust can see that only one reference enters the function, no other
references are in play, so Rust knows that the two references that are returned <em>must</em> be tied to the same data as the
incoming reference.</p>
<p>In the second version of our function, we pass two references in, now Rust is now less sure about which data the
returned references should be tied to. The suggestion the Rust compiler gives us is to tie all the references to the
same lifetime. This actually is a valid approach as Rust will use the shortest living bit of data to tie the references
to.</p>
<p>Let’s do what it says. Rust lifetimes are annotated with generic labels. If we’re being lazy we might use a single
lettered label like <code>'a</code>, though if a lot of lifetimes are at play it’s definitely better to use longer, clearer labels.</p>
<p>We’ll change the header of our function to include the lifetime <code>'a</code>. First we tell Rust we want to use a lifetime by
putting it inside triangle brackets after the function name. Then we mark each reference with that lifetime.</p>
<pre><pre class="playground"><code class="language-rust">fn split&lt;'a&gt;(input: &amp;'a str, sub_string: &amp;'a str) -&gt; (&amp;'a str, &amp;'a str) {
    // ...
<span class="boring">  if let Some(found_at) = input.find(sub_string) {
</span><span class="boring">    (&amp;input[..found_at], &amp;input[found_at + sub_string.len()..])
</span><span class="boring">  } else {
</span><span class="boring">    (&amp;input[..], &amp;input[input.len()..])
</span><span class="boring">  }
</span>}
<span class="boring">
</span><span class="boring">fn main() {
</span><span class="boring">  let input = "yuki".to_string();
</span><span class="boring">  let sub_string = "uk";
</span><span class="boring">  let (left, right) = split(&amp;input, sub_string);
</span><span class="boring">
</span><span class="boring">  println!("Input: {input}"); // yuki
</span><span class="boring">  println!("Left:  {left}"); // y
</span><span class="boring">  println!("Right: {right}"); // i
</span><span class="boring">}</span></code></pre></pre>
<p>You can run the above and see this example works just fine, however, it’s not ideal. We’ve tied all the references to
the same lifetime. The following shows that we can’t compile code that we know should work.</p>
<pre><pre class="playground"><code class="language-rust compile_fail"><span class="boring">fn split&lt;'a&gt;(input: &amp;'a str, sub_string: &amp;'a str) -&gt; (&amp;'a str, &amp;'a str) {
</span><span class="boring">    if let Some(found_at) = input.find(sub_string) {
</span><span class="boring">        (&amp;input[..found_at], &amp;input[found_at + sub_string.len()..])
</span><span class="boring">    } else {
</span><span class="boring">        (&amp;input[..], &amp;input[input.len()..])
</span><span class="boring">    }
</span><span class="boring">}
</span><span class="boring">
</span><span class="boring">fn main() {
</span>let input = "yuki".to_string();

let (left, right) = {
    let sub_string = "uk".to_string();
    split(&amp;input, &amp;sub_string)
};

println!("Input: {input}"); // yuki
println!("Left:  {left}"); // y
println!("Right: {right}"); // i
<span class="boring">}</span></code></pre></pre>
<p>This is contrived but here we’ve created an inner scope for our sub string. When that scope ends, that substring will be
freed. You and I know that the left and right references are tied to the input variable in the outer scope, but we told
Rust that it should tie all the lifetimes together. Since the sub string lasts the least amount of time, that’s the
lifetime it used.</p>
<p>To fix this problem we can just remove the lifetime annotation from the sub_string parameter. Now everything works
as we’d expect:</p>
<pre><pre class="playground"><code class="language-rust">fn split&lt;'a&gt;(input: &amp;'a str, sub_string: &amp;str) -&gt; (&amp;'a str, &amp;'a str) {
  // ...
<span class="boring">  if let Some(found_at) = input.find(sub_string) {
</span><span class="boring">    (&amp;input[..found_at], &amp;input[found_at + 1..])
</span><span class="boring">  } else {
</span><span class="boring">    (&amp;input[..], &amp;input[input.len()..])
</span><span class="boring">  }
</span>}

fn main() {
    let input = "yuki".to_string();
    
    let (left, right) = {
        let sub_string = "uk".to_string();
        split(&amp;input, &amp;sub_string)
    };
    
    println!("Input: {input}"); // yuki
    println!("Left:  {left}"); // y
    println!("Right: {right}"); // i
}</code></pre></pre>
<p>References and lifetimes get really tricky. Here’s how I like to think about them. Imagine a person flying a kite. The
person is the owner of the data, the kite is the reference, and the string tying them together is the lifetime.</p>
<p>The kite can go up and down the stack freely, but it can’t go below where the person is standing, that’s the equivalent
of the ground.</p>
<p>Multiple people can fly their kites through the same functions, and each one has its own kite string (lifetime).</p>
<p>Its even possible to entwine the kites. Imagine a function that takes two string references and returns the longest.
This is like a function that accepts two kites but only the largest is returned. Because you don’t know who that kite
belongs to, it can’t go below the person standing highest on the stack.</p>
<p>Lifetimes can be incredibly powerful, there’s no need to fear them. One amazing example is that you can have a string
that contains some data, for example it could be a serialized format like JSON or YAML, or it could be something like
an Advent of Code input string. Lifetimes mean that you bring that String into your program, allocating the memory for
it once, then turn it into a complex data structure. So long as the original String exists, the data structure can need
not allocate any further memory, which is incredibly efficient.</p>
<pre><pre class="playground"><code class="language-rust">struct User&lt;'a&gt; {
  name: &amp;'a str,
  fur_color: &amp;'a str,
}


fn parse_user&lt;'a&gt;(input: &amp;'a str) -&gt; User&lt;'a&gt; {
    // ...
<span class="boring">    // ok, you caught me, this isn't a real parser
</span><span class="boring">    let mut iter = input.lines();
</span><span class="boring">    let name = &amp;iter.next().unwrap()[6..];
</span><span class="boring">    let fur_color = &amp;iter.next().unwrap()[5..];
</span><span class="boring">    User {
</span><span class="boring">      name,
</span><span class="boring">      fur_color,
</span><span class="boring">    }
</span>}

fn main() {
    let user = "name: Yuki
fur: white"
            .to_string();
    let User { name, fur_color } = parse_user(&amp;user);
    println!("User {name} is a {fur_color} cat");
}</code></pre></pre>
<h2 id="best-practices"><a class="header" href="#best-practices">Best Practices</a></h2>
<p>Here are some best practices when it comes to working with functions:</p>
<ul>
<li>Create a function whenever a section of code can be described in a few words</li>
<li>The function name should describe what that code is doing</li>
<li>Functions should only do one thing, avoid big branches inside functions</li>
<li>Keep functions short, but not too short. Functions should be set of instructions grouped together, too few, and it may
not be worth the function, too many, and it may need to be broken down into more functions</li>
<li>Do not take ownership unless you expressly need to own the data</li>
<li><em>Try</em> to avoid mutable parameters</li>
<li>Be specific about your lifetimes, if using more than one or two, try naming them</li>
</ul>
<h2 id="homework-1"><a class="header" href="#homework-1">Homework</a></h2>
<p>This time I’d like you to create a function that splits our string like before, but instead of returning a left and
right side it splits every part of the string.</p>
<p>There is already a split method on string slices, but I’d like you to only use find, and create a recursive function.</p>
<p>You’ll need to use a collection type to store all the chunks created by the split, I suggest using <code>Vec</code> (see the
<a href="https://doc.rust-lang.org/std/vec/struct.Vec.html" title="" target="_blank">Documentation</a>) which is built into Rusts standard library.</p>
<p>A Vec is a variably sized array that you can push new items on to the end of using the <code>.push(...)</code> method.</p>
<p>To check whether your Vec contains the correct information after the program has run, use the <code>dbg!</code> macro (we’ll talk
more about how this works another time, all you need to know is it will work for a Vec of string slice references).</p>
<p>The header of your function might look something like this:</p>
<pre><code class="language-rust ignore">fn split(input: &amp;str, split_at: &amp;str, collection: &amp;mut Vec&lt;&amp;str&gt;)</code></pre>
<p>but you need to work out what the lifetimes will be.</p>
<p>If your main function looks like this:</p>
<pre><code class="language-rust ignore">let test_str = "Hello, world!";
let split_at = "l";
let mut collection = Vec::new();

split(test_str, split_at, &amp;mut collection);

dbg!(collection);</code></pre>
<p>Then your output should look something like this:</p>
<pre><code class="language-text">[src\main.rs:17:5] collection = [
    "He",
    "",
    "o, wor",
    "d!",
]
</code></pre>
<p>This isn’t an easy task, and will require thinking about the lifetimes carefully.</p>
<div style="break-before: page; page-break-before: always;"></div><h1 id="tests"><a class="header" href="#tests">Tests</a></h1>
<p>Tests. Are. Awesome.</p>
<p>They are my favourite bit of software engineering. I’m sure many of you can relate, but I don’t tend to trust humans
telling me I’m doing well at my job. When I make a test pass though, oh that dopamine hits good.</p>
<p>A good test makes sure that the thing we’re building does what we think it should do.</p>
<p>Anecdotally I recently interviewed at a company where I professed my love of tests, and they told me flatly they don’t
write tests, they “move fast”. Later in the interview they admitted they were having morale issues because their
engineers were constantly getting called out of hours to fix things.</p>
<p>So, it begs the question: are you moving fast if you’re writing software that doesn’t work?</p>
<p>Software engineers are not paid to write software, we’re paid to solve problems. Tests are what make sure we solved the
problem and by automating our tests they make sure we don’t accidentally “unsolve” it further down the line.</p>
<h2 id="the-testing-pyramid"><a class="header" href="#the-testing-pyramid">The testing Pyramid</a></h2>
<p>There are many ways to test software, these largely fall into three categories that make up what we call the testing
pyramid.</p>
<div class="pyramid">
<style scoped>
.pyramid code {
    text-align: center;
}
</style>
<pre><code class="language-text">            ↑         /----------\        |           
            |        / End-to-End \       |           
  more      |       /--------------\      |    less   
expensive   |      /   Integration  \     |  expensive
   use      |     /------------------\    |    use    
  less      |    /        Unit        \   |    more   
            |   /----------------------\  ↓           
</code></pre>
</div>
<p>It’s a pyramid to indicate that, although all tests are important, those lower down the pyramid should be laying the
foundation for the others. Not only should you have more of them, but they will provide the greatest feeling of safety
and security.</p>
<h3 id="end-to-end-tests"><a class="header" href="#end-to-end-tests">End-to-End Tests</a></h3>
<p>E2E tests are designed to make sure that the user of the software you’ve created can complete full user
journeys, for example, can the user open, edit and save a file in a desktop application or can a user add an item to
a shopping cart and checkout of an ecommerce store. End-to-End tests are the slowest form of test and lack depth.</p>
<h3 id="integration-tests"><a class="header" href="#integration-tests">Integration Tests</a></h3>
<p>Integration tests check that the code you control works correctly with code that your program depends on that you
don’t control. This would include things like databases or other data stores, web apis, library apis, etc. Integration
tests are also used if your software produces a public API. You write tests to check that people using your software in
its more natural state. Because of the communication component to these tests, these tests are also quite slow.</p>
<h3 id="unit-tests"><a class="header" href="#unit-tests">Unit Tests</a></h3>
<p>Unit tests test a single unit of functionality. These tests are the simplest, fastest and should make up the bulk
of your testing. These tests are so important, that it is best practice to write them before you write the code
you’re going to test.</p>
<p>For this book, we’re only going to cover Unit Tests. That isn’t to say that Integration Tests and End-to-End Tests
aren’t important, they absolutely are, and there are many good guides out there. But, it is to say, that Unit Tests are
<em>so</em> important, that they significantly impact how we communicate about Rust code and particularly libraries that we
might use, and they’ll change the way we talk about Rust in this book going forward.</p>
<h2 id="introduction-to-modules"><a class="header" href="#introduction-to-modules">Introduction to Modules</a></h2>
<p>Unlike many languages, in Rust, tests live with the code that they’re testing. To explain this we need to talk about
how code in Rust is organised with Modules.</p>
<p>A Module is simply a container for other things, functions, type definitions, other modules, etc. You could think of it
like a physical container, though you can nest any number of containers together. The contents of the module are private
to that module unless explicitly marked as public with the <code>pub</code> keyword.</p>
<p>We define a module with the <code>mod</code> keyword and a name. There are then three ways to define what’s inside that module:</p>
<ol>
<li>With a directory named the same thing as the module which contains the file <code>mod.rs</code>, eg <code>my_module/mod.rs</code></li>
<li>With a file in the same directory named the same thing as the module, eg <code>my_module.rs</code></li>
<li>Inside curly brackets, eg <code>mod my_module { ... }</code></li>
</ol>
<p>If the module exposes anything publicly, you can then reference them with the path to the module and the name of the
thing you’re referencing separate by double colons. Sound familiar? It should, this is how we’ve been accessing Rust’s
standard library. For example, the <code>stdin</code> function is inside the <code>io</code> module, which itself is available inside the
<code>std</code> library.</p>
<p>We access that function using <code>std::io::stdin()</code>. We can also use the <code>use</code> keyword to simplify this a bit, for example:</p>
<pre><code class="language-rust noplayground">use std::io::stdin; // Full name here

fn main() {
    let _ = stdin(); // No need to use the full name here
}</code></pre>
<h2 id="test-modules"><a class="header" href="#test-modules">Test Modules</a></h2>
<p>In Rust, we typically create a test module near the code that is being tested. Let’s say we want to test some of the
functions we wrote in the last chapter (I’ve renamed them slightly below).</p>
<p>First we start by creating a module to test these functions in the same file as the functions exist</p>
<pre><code class="language-rust noplayground">fn split_at(input: &amp;str, at: usize) -&gt; (&amp;str, &amp;str) {
    // ...
<span class="boring">    let up_to = std::cmp::min(at, input.len()); // Prevent out of bounds
</span><span class="boring">    (&amp;input[..up_to], &amp;input[up_to..])
</span>}

fn split_around&lt;'a&gt;(input: &amp;'a str, sub_string: &amp;str) -&gt; (&amp;'a str, &amp;'a str) {
    // ...
<span class="boring">  if let Some(found_at) = input.find(sub_string) {
</span><span class="boring">    (&amp;input[..found_at], &amp;input[found_at + sub_string.len()..])
</span><span class="boring">  } else {
</span><span class="boring">    (&amp;input[..], &amp;input[input.len()..])
</span><span class="boring">  }
</span>}

fn split_around_many&lt;'a&gt;(input: &amp;'a str, sub_string: &amp;str, collection: &amp;mut Vec&lt;&amp;'a str&gt;) {
    // ...
<span class="boring">    if let Some(found_at) = input.find(sub_string) {
</span><span class="boring">        let end_pos = found_at + sub_string.len();
</span><span class="boring">        collection.push(&amp;input[..found_at]);
</span><span class="boring">        split_around_many(&amp;input[end_pos..], sub_string, collection);
</span><span class="boring">    } else {
</span><span class="boring">        collection.push(&amp;input);
</span><span class="boring">    }
</span>}

mod tests {
    // empty for now
}</code></pre>
<p>As long as nothing in the <code>tests</code> module is used in your main program it shouldn’t appear in your final binary, however,
this isn’t good enough. There’s a risk we might make a mistake, but ever without that, the module will still be
processed by the compiler in order to do things like type checking. We only care about this module when we’re running
our tests and Rust provides us a way to tell it that, the
<a href="https://doc.rust-lang.org/reference/conditional-compilation.html" title="" target="_blank">
<code>#[cfg(...)]</code> attribute</a>.</p>
<p>Attributes are one of Rusts many meta programming tools which we’ll cover more in the future at increasing difficulty
levels. For now, the <code>cfg</code> attribute allows us to tell the Rust Compiler (<code>rustc</code>) <em>when</em> we want to compile something.
There are many, many ways to use conditional compilation, but for tests it’s pretty simple, we only want the module
compiled when we’re building tests and <code>cfg</code> has a “predicate” to identify this simply called <code>test</code>.</p>
<p>We use <code>cfg</code> to only build our tests module when we’re building for tests like this:</p>
<pre><code class="language-rust noplayground"><span class="boring">fn split_at(input: &amp;str, at: usize) -&gt; (&amp;str, &amp;str) {
</span><span class="boring">    let up_to = std::cmp::min(at, input.len()); // Prevent out of bounds
</span><span class="boring">    (&amp;input[..up_to], &amp;input[up_to..])
</span><span class="boring">}
</span><span class="boring">
</span><span class="boring">fn split_around&lt;'a&gt;(input: &amp;'a str, sub_string: &amp;str) -&gt; (&amp;'a str, &amp;'a str) {
</span><span class="boring">  if let Some(found_at) = input.find(sub_string) {
</span><span class="boring">    (&amp;input[..found_at], &amp;input[found_at + sub_string.len()..])
</span><span class="boring">  } else {
</span><span class="boring">    (&amp;input[..], &amp;input[input.len()..])
</span><span class="boring">  }
</span><span class="boring">}
</span><span class="boring">
</span><span class="boring">fn split_around_many&lt;'a&gt;(input: &amp;'a str, sub_string: &amp;str, collection: &amp;mut Vec&lt;&amp;'a str&gt;) {
</span><span class="boring">    if let Some(found_at) = input.find(sub_string) {
</span><span class="boring">        let end_pos = found_at + sub_string.len();
</span><span class="boring">        collection.push(&amp;input[..found_at]);
</span><span class="boring">        split_around_many(&amp;input[end_pos..], sub_string, collection);
</span><span class="boring">    } else {
</span><span class="boring">        collection.push(&amp;input);
</span><span class="boring">    }
</span><span class="boring">}
</span><span class="boring">
</span>#[cfg(test)]
mod tests {
    // still empty
}</code></pre>
<h2 id="writing-tests"><a class="header" href="#writing-tests">Writing Tests</a></h2>
<p>Now we’re ready to write our first test.</p>
<p>A test is simply a function that we mark with another attribute <code>#[test]</code>.</p>
<p>Let’s quickly write a broken test to make sure things are working.</p>
<pre><code class="language-rust noplayground">#[cfg(test)]
mod tests {
    
    #[test]
    fn test_split_at() {
        assert!(false, "Intentionally failing a test to show how they work")
    }
}</code></pre>
<p><a href="https://play.rust-lang.org/?version=stable&mode=debug&edition=2021&gist=d62bd5aa150a9f0bdab23a98b655fc78" title="" target="_blank">Link to tests</a></p>
<blockquote>
<p>Note: currently mdbook, the tool we’re using to create the IRISS book, does not support running tests natively.
Instead, we’ll provide a permalink to the relevant code in Rust Playground. Inside Rust Playground, click the three
dots next to Run, and choose Test</p>
</blockquote>
<p>The <code>assert!()</code> macro takes either one or two parameters. The first parameter which is not optional is a boolean value,
or something that evaluates to a boolean. If this boolean is false, then the assertion will cause a panic, and the test
will fail (unless it’s expected to panic, more on that later).</p>
<p>The second, optional parameter allows us to annotate the assertion, which can help us more easily determine which (if
any) assertion failed in a test that might have multiple assertions. You’ll find that people don’t use this as much, I’m
guilty of this too, but I do recommend making an effort to describe each specific assertion. The people you work with,
as well as future you, will appreciate the effort.</p>
<p>There are three main assert macros:</p>
<ul>
<li><code>assert!(&lt;boolean value&gt;, &lt;optional message&gt;)</code> asserts value is true or panics with optional message</li>
<li><code>assert_eq!(&lt;left&gt;, &lt;right&gt;, &lt;optional message&gt;)</code> asserts left is equal to right or panics with optional message</li>
<li><code>assert_ne!(&lt;left&gt;, &lt;right&gt;, &lt;optional message&gt;)</code> asserts left is NOT equal to right or panics with optional message</li>
</ul>
<p>There are a couple of restrictions with the assert macros. Values used must implement <code>PartialEq</code> and <code>Debug</code>. Most
built in types already implement both, and we’ll talk about how to implement them for your own types in the Traits
chapter.</p>
<blockquote>
<p>You can also find more assert macros for specific types, in Rusts experimental tool chain, and in other libraries.
There are even libraries specifically built for enhancing your tests but these are out of scope for this book.</p>
</blockquote>
<p>To run tests in our project we use <code>cargo test</code>. In the case of the above we should see the following:</p>
<pre><code class="language-text">running 1 test
test tests::test_split_at ... FAILED

failures:

---- tests::test_split_at stdout ----
thread 'tests::test_split_at' panicked at src/lib.rs:6:9:
Intentionally failing a test to show how they work
note: run with `RUST_BACKTRACE=1` environment variable to display a backtrace


failures:
    tests::test_split_at

test result: FAILED. 0 passed; 1 failed; 0 ignored; 0 measured; 0 filtered out; finished in 0.00s
</code></pre>
<h2 id="testing-our-code"><a class="header" href="#testing-our-code">Testing our code</a></h2>
<p>Let’s move on to writing our actual tests, we’ll start with “split_at”.</p>
<p>Before we can write a test, <code>split_at</code> is not part of the <code>tests</code> module, so we need to make it available inside. We can
do that with the <code>use</code> statement in one of two ways, either <code>use super::split_at</code> or <code>use super::*</code>. The <code>super</code> keyword
simply means the module above this one, which for your unit tests should be the module to you’re writing tests for. We
can either bring just the one function in, or we can bring in everything available in that scope. The idiom here is that
your module ideally shouldn’t be so complicated that you can’t bring in everything, so it’s usually safe to
<code>use super::*</code>.</p>
<pre><code class="language-rust noplayground">fn split_at(input: &amp;str, at: usize) -&gt; (&amp;str, &amp;str) {
    // ...
<span class="boring">    let up_to = std::cmp::min(at, input.len()); // Prevent out of bounds
</span><span class="boring">    (&amp;input[..up_to], &amp;input[up_to..])
</span>}
 
#[cfg(test)]
mod tests {
    use super::*;
    
    #[test]
    fn test_split_at() {
        let input = "Hello, world!";
        let (split_left, split_right) = split_at(input, 3);
        assert_eq!(split_left, "Hel", "First 3 characters");
        assert_eq!(split_right, "lo, world!", "Rest of input");
    }
}</code></pre>
<p><a href="https://play.rust-lang.org/?version=stable&mode=debug&edition=2021&gist=c690b50e621e51a775b9ecf2019ee663" title="" target="_blank">Link to tests</a></p>
<p>Congratulations, we now have our first working test! If you mess with the assertions, you can see how the optional
message helps us find the broken assertion faster. And if you read the optional message, it tells us the expected
behaviour… I think those of you who regularly USE non-english languages will see where the expectation doesn’t meet
the behaviour.</p>
<p>Let’s write another test for <code>split_at</code>:</p>
<pre><code class="language-rust noplayground">fn split_at(input: &amp;str, at: usize) -&gt; (&amp;str, &amp;str) {
    // ...
<span class="boring">    let up_to = std::cmp::min(at, input.len()); // Prevent out of bounds
</span><span class="boring">    (&amp;input[..up_to], &amp;input[up_to..])
</span>}
 
#[cfg(test)]
mod tests {
    use super::*;
    
    #[test]
    fn test_split_at() {
        // ...
<span class="boring">        let input = "Hello, world!";
</span><span class="boring">        let (split_left, split_right) = split_at(input, 3);
</span><span class="boring">        assert_eq!(split_left, "Hel", "First 3 characters");
</span><span class="boring">        assert_eq!(split_right, "lo, world!", "Rest of input");
</span>    }
    
    #[test]
    fn test_split_at_multibyte() {
        let input = "こんにちは世界！";
        let (split_left, split_right) = split_at(input, 3);
        assert_eq!(split_left, "こんに", "First 3 characters");
        assert_eq!(split_right, "ちは世界！", "Rest of input");
    }
}</code></pre>
<p><a href="https://play.rust-lang.org/?version=stable&mode=debug&edition=2021&gist=cf9de81995dc46c807e4d08e9cc4c75b" title="" target="_blank">Link to tests</a></p>
<p>This is why setting our expectations of functionality in plain, natural language, is so important!</p>
<p>We’ve explained in the test that we expected to split at the nth character NOT the nth byte. Now that we know this
doesn’t match the expectations, we should fix our function.</p>
<p>Don’t worry too much about this next bit yet, but if you’d like an explanation of the fix</p>
<p>In order to do this, we need to find the byte number where our number of characters is met. Looking at the
documentation for <a href="https://doc.rust-lang.org/std/primitive.str.html#method.chars" title="" target="_blank">str</a> we can find there’s a method
for creating an iterator of chars. For small strings, this feels like an acceptable way to find the new place to split
our string slice. We’ll also use a method called
<a href="https://doc.rust-lang.org/std/iter/trait.Iterator.html#method.take" title="" target="_blank">
<code>take</code></a> that we can use to effectively only take the
first X characters. We’ll then <code>map</code> over each item remaining in the iterator to get its size in bytes, before summing
the number of bytes to get our new split point.</p>
<p>We no longer need the bounds check because, if the <code>at</code> is greater than the length of the string in characters, our
<code>chars</code> iterator will end before we reach the <code>take</code> limit.</p>
<pre><code class="language-rust noplayground">fn split_at(input: &amp;str, at: usize) -&gt; (&amp;str, &amp;str) {
    let byte_count = input.chars().take(at).map(|c| c.len_utf8()).sum();
    (&amp;input[..byte_count], &amp;input[byte_count..])
}
 
#[cfg(test)]
mod tests {
    // ...
<span class="boring">    use super::*;
</span><span class="boring">    
</span><span class="boring">    #[test]
</span><span class="boring">    fn test_split_at() {
</span><span class="boring">        let input = "Hello, world!";
</span><span class="boring">        let (split_left, split_right) = split_at(input, 3);
</span><span class="boring">        assert_eq!(split_left, "Hel", "First 3 characters");
</span><span class="boring">        assert_eq!(split_right, "lo, world!", "Rest of input");
</span><span class="boring">    }
</span><span class="boring">    
</span><span class="boring">    #[test]
</span><span class="boring">    fn test_split_at_multibyte() {
</span><span class="boring">
</span><span class="boring">        let input = "こんにちは世界！";
</span><span class="boring">        let (split_left, split_right) = split_at(input, 3);
</span><span class="boring">        assert_eq!(split_left, "こんに", "First 3 characters");
</span><span class="boring">        assert_eq!(split_right, "ちは世界！", "Rest of input");
</span><span class="boring">    }
</span>}</code></pre>
<p><a href="https://play.rust-lang.org/?version=stable&mode=debug&edition=2021&gist=09d99c5316173b306ad23c4f938a0b54" title="" target="_blank">Link to tests</a></p>
<p>Now this test works too!</p>
<p>Let’s quickly write the tests for <code>split_around</code> and <code>split_around_many</code>:</p>
<pre><code class="language-rust noplayground">fn split_at(input: &amp;str, at: usize) -&gt; (&amp;str, &amp;str) {
    // ...
<span class="boring">    let byte_count = input.chars().take(at).map(|c| c.len_utf8()).sum();
</span><span class="boring">    (&amp;input[..byte_count], &amp;input[byte_count..])
</span>}

fn split_around&lt;'a&gt;(input: &amp;'a str, sub_string: &amp;str) -&gt; (&amp;'a str, &amp;'a str) {
    // ...
<span class="boring">  if let Some(found_at) = input.find(sub_string) {
</span><span class="boring">    (&amp;input[..found_at], &amp;input[found_at + sub_string.len()..])
</span><span class="boring">  } else {
</span><span class="boring">    (&amp;input[..], &amp;input[input.len()..])
</span><span class="boring">  }
</span>}

fn split_around_many&lt;'a&gt;(input: &amp;'a str, sub_string: &amp;str, collection: &amp;mut Vec&lt;&amp;'a str&gt;) {
    // ...
<span class="boring">    if let Some(found_at) = input.find(sub_string) {
</span><span class="boring">        let end_pos = found_at + sub_string.len();
</span><span class="boring">        collection.push(&amp;input[..found_at]);
</span><span class="boring">        split_around_many(&amp;input[end_pos..], sub_string, collection);
</span><span class="boring">    } else {
</span><span class="boring">        collection.push(&amp;input);
</span><span class="boring">    }
</span>}
 
#[cfg(test)]
mod tests {
    use super::*;
    
    #[test]
    fn test_split_at() {
        // ...
<span class="boring">        let input = "Hello, world!";
</span><span class="boring">        let (split_left, split_right) = split_at(input, 3);
</span><span class="boring">        assert_eq!(split_left, "Hel", "First 3 characters");
</span><span class="boring">        assert_eq!(split_right, "lo, world!", "Rest of input");
</span>    }
    
    #[test]
    fn test_split_at_multibyte() {
        // ...
<span class="boring">        let input = "こんにちは世界!";
</span><span class="boring">        let (split_left, split_right) = split_at(input, 3);
</span><span class="boring">        assert_eq!(split_left, "こんに", "First 3 characters");
</span><span class="boring">        assert_eq!(split_right, "ちは世界!", "Rest of input");
</span>    }
    
    #[test]
    fn test_split_around() {
        let input = "Hello, world!";
        let (split_left, split_right) = split_around(input, ", ");
        assert_eq!(split_left, "Hello", "First 3 characters");
        assert_eq!(split_right, "world!", "Rest of input");
    }

    #[test]
    fn test_split_around_multibyte() {
        let input = "こんにちは世界！";
        let (split_left, split_right) = split_around(input, "世界");
        assert_eq!(split_left, "こんにちは", "First 3 characters");
        assert_eq!(split_right, "！", "Rest of input");
    }
    
    #[test]
    fn test_split_around_many() {
        let input = "The quick brown fox jumped over the lazy dog";
        let mut collection = Vec::new();
        split_around_many(input, " ", &amp;mut collection);
        assert_eq!(collection, vec![
            "The",
            "quick",
            "brown",
            "fox",
            "jumped",
            "over",
            "the",
            "lazy",
            "dog",
        ]);
    }
    
    #[test]
    fn test_split_around_many_multibyte() {
        let input = "The quick brown キツネ jumped over the lazy 犬";
        let mut collection = Vec::new();
        split_around_many(input, " ", &amp;mut collection);
        assert_eq!(collection, vec![
            "The",
            "quick",
            "brown",
            "キツネ",
            "jumped",
            "over",
            "the",
            "lazy",
            "犬",
        ]);
    }
}</code></pre>
<p><a href="https://play.rust-lang.org/?version=stable&mode=debug&edition=2021&gist=1192fc71d8bf6be488c241a0a7f0a827" title="" target="_blank">Link to tests</a></p>
<p>Note that we didn’t need to update the other functions for multibyte because we’re specifically looking for a substring
that either exists or doesn’t.</p>
<p>Now, what if I told you: we just did all of this backwards 😲</p>
<h2 id="test-driven-development"><a class="header" href="#test-driven-development">Test Driven Development</a></h2>
<p>So now, hopefully, you’re eager to write a load of code and then write a load of tests, but wait!</p>
<p>As we alluded to at the top of chapter, and again halfway through, the point of tests isn’t to test that your code does
what you <em>think</em> it does, it’s to make sure it does what it’s <em>supposed</em> to do.</p>
<p>The best way to achieve this is to work out what your code is supposed to do, then write the test, then write the code.
This is called Test Driven Development (TDD).</p>
<p>Let’s try some TDD. We’ll create a function that checks if a given string is a palindrome (a word that’s the same
forwards and backwards).</p>
<p>We’ll start by writing our test:</p>
<pre><code class="language-rust noplayground">#[cfg(test)]
mod tests {
    use super::*;
    
    #[test]
    fn test_is_palindrome() {
        assert!(is_palindrome("kayak"));
        assert!(is_palindrome("racecar"));
        assert!(!is_palindrome("wood"));
    }
}</code></pre>
<p><a href="https://play.rust-lang.org/?version=stable&mode=debug&edition=2021&gist=6f6409b54d8e8d3af13086a02030c3f4" title="" target="_blank">Link to tests</a></p>
<p>This won’t compile though, so in order to run our test (even though it won’t work), we need to write the function. We
don’t want to write any code inside it yet though, so we’ll use the <code>todo!()</code> macro.</p>
<pre><code class="language-rust noplayground">fn is_palindrome(_input: &amp;str) -&gt; bool {
    todo!("Implement the palindrome checker");
}

#[cfg(test)]
mod tests {
    use super::*;
    
    #[test]
    fn test_is_palindrome() {
        // ...
<span class="boring">        assert!(is_palindrome("kayak"));
</span><span class="boring">        assert!(is_palindrome("racecar"));
</span><span class="boring">        assert!(!is_palindrome("wood"));
</span>    }
}</code></pre>
<p><a href="https://play.rust-lang.org/?version=stable&mode=debug&edition=2021&gist=64e08f5b84aaf37520679327ae0eb015" title="" target="_blank">Link to tests</a></p>
<p>We use the <code>todo!</code> macro to state we are intending to come back and fix this code soon. It works even in our function
that’s supposed to return a boolean because Rust recognises that the todo macro will kill the program, and therefore the
function can will never return.</p>
<p>We’ve also used an underscore on the front of the <code>_input</code> parameter just to let Rust know that <em>we</em> know that parameter
isn’t used yet (otherwise it’ll warn us about it).</p>
<p>Let’s think about our implementation. The string slice type doesn’t have a reverse method built in to it and even if it
did, that would require allocating memory. Instead, lets use the chars iterator like we did earlier, we’ll create two
iterators, reverse one of them, then zip them together. If every character matches its counterpart then the string is
a palindrome.</p>
<pre><code class="language-rust noplayground">fn is_palindrome(input: &amp;str) -&gt; bool {
    let forward = input.chars();
    let backward = forward.clone().rev();
    forward.zip(backward).all(|(f, b)| f == b)
}

#[cfg(test)]
mod tests {
    use super::*;
    
    #[test]
    fn test_is_palindrome() {
        assert!(is_palindrome("kayak"));
        assert!(is_palindrome("racecar"));
        assert!(!is_palindrome("wood"));
    }
}</code></pre>
<p><a href="https://play.rust-lang.org/?version=stable&mode=debug&edition=2021&gist=29b7f57a396eef9d06d0d0c501bd3e8c" title="" target="_blank">Link to tests</a></p>
<blockquote>
<p>ℹ️ Curiously, cloning an iterator does not necessarily cause a memory allocation. In this case we’re safe, but it can
be worth checking these things when speed and efficiency are important.</p>
</blockquote>
<p>And now our test passes! But, uh-oh, when we send the code to be reviewed by a peer, they point out “racecar” isn’t a
word. They do think that “race car” (with a space) should be considered a palindrome, so we update our test, but now it
fails.</p>
<pre><code class="language-rust noplayground">fn is_palindrome(input: &amp;str) -&gt; bool {
    // ...
<span class="boring">    let forward = input.chars();
</span><span class="boring">    let backward = forward.clone().rev();
</span><span class="boring">    forward.zip(backward).all(|(f, b)| f == b)
</span>}

#[cfg(test)]
mod tests {
    use super::*;
    
    #[test]
    fn test_is_palindrome() {
        assert!(is_palindrome("kayak"));
        assert!(is_palindrome("race car"));
        assert!(!is_palindrome("wood"));
    }
}</code></pre>
<p><a href="https://play.rust-lang.org/?version=stable&mode=debug&edition=2021&gist=55ca613fc48720fe1b2ab48370ccf866" title="" target="_blank">Link to tests</a></p>
<p>Now we broke our test, lets fix the code. This one is easy, we just ignore anything that’s not a letter or a number.
We can do this by adding a filter to the iterator.</p>
<pre><code class="language-rust noplayground">fn is_palindrome(input: &amp;str) -&gt; bool {
    let forward = input.chars().filter(|c| c.is_alphanumeric());
    let backward = forward.clone().rev();
    forward.zip(backward).all(|(f, b)| f == b)
}

#[cfg(test)]
mod tests {
    use super::*;
    
    #[test]
    fn test_is_palindrome() {
        assert!(is_palindrome("kayak"));
        assert!(is_palindrome("race car"));
        assert!(!is_palindrome("wood"));
    }
}</code></pre>
<p><a href="https://play.rust-lang.org/?version=stable&mode=debug&edition=2021&gist=0b7ab806e298c477989d64dd899985b3" title="" target="_blank">Link to tests</a></p>
<p>And we’ve fixed the code. The person reviewing the code is happy, so it goes out to customers, but someone complains.
Their name is Anna, which is an anagram. We add it to the test:</p>
<pre><code class="language-rust noplayground"><span class="boring">fn is_palindrome(input: &amp;str) -&gt; bool {
</span><span class="boring">    let forward = input.chars().filter(|c| c.is_alphanumeric());
</span><span class="boring">    let backward = forward.clone().rev();
</span><span class="boring">    forward.zip(backward).all(|(f, b)| f == b)
</span><span class="boring">}
</span><span class="boring">
</span><span class="boring">#[cfg(test)]
</span><span class="boring">mod tests {
</span><span class="boring">    use super::*;
</span><span class="boring">    
</span>#[test]
fn test_is_palindrome() {
    assert!(is_palindrome("kayak"));
    assert!(is_palindrome("race car"));
    assert!(!is_palindrome("wood"));
    assert!(is_palindrome("Anna"));
}
<span class="boring">}</span></code></pre>
<p><a href="https://play.rust-lang.org/?version=stable&mode=debug&edition=2021&gist=62e10f1d7a723de4637d560c5153219c" title="" target="_blank">Link to tests</a></p>
<p>Capital letters are a little more complex as an uppercase character might be the same for multiple lowercase characters.
When we call <code>.to_lowercase()</code> on a character in Rust, it will return an iterator for each character that could
conceivably be turned into that uppercase character. If we map over each character and use <code>.to_lowercase()</code> then we
have an iterator of iterators of characters. We can flatten this out with the <code>.flatten()</code> method to turn it back into
an iterator of characters. Because we use <code>.rev()</code> after this point, it should still work with strings that contain
characters that could have multiple lowercase counterparts.</p>
<pre><code class="language-rust noplayground">fn is_palindrome(input: &amp;str) -&gt; bool {
    let forward = input
        .chars()
        .filter(|c| c.is_alphanumeric())
        .map(|c| c.to_lowercase())
        .flatten();
    let backward = forward.clone().rev();
    forward.zip(backward).all(|(f, b)| f == b)
}
<span class="boring">
</span><span class="boring">#[cfg(test)]
</span><span class="boring">mod tests {
</span><span class="boring">    use super::*;
</span><span class="boring">    
</span><span class="boring">    #[test]
</span><span class="boring">    fn test_is_palindrome() {
</span><span class="boring">        assert!(is_palindrome("kayak"));
</span><span class="boring">        assert!(is_palindrome("race car"));
</span><span class="boring">        assert!(!is_palindrome("wood"));
</span><span class="boring">        assert!(is_palindrome("Anna"));
</span><span class="boring">    }
</span><span class="boring">}</span></code></pre>
<p><a href="https://play.rust-lang.org/?version=stable&mode=debug&edition=2021&gist=e012e666c1862768da409a7995116cfe" title="" target="_blank">Link to tests</a></p>
<p>This function still isn’t perfect, but it works for the given test conditions.</p>
<blockquote>
<p>If you want to continue developing this function to include things like diacritics, please do! But, you will need to
start using external crates which is out of scope of this section of the book.</p>
</blockquote>
<h2 id="how-many-tests-should-a-good-test-writer-write-if-a-good-test-writer-could-write-good-tests"><a class="header" href="#how-many-tests-should-a-good-test-writer-write-if-a-good-test-writer-could-write-good-tests">How many tests should a good test writer write if a good test writer could write good tests?</a></h2>
<p>The perennial of questions when it comes to testing: How many tests should you write?</p>
<p>The important thing here is “coverage”. Do you have a test that “covers” each line of code.</p>
<p>Take for example this really silly function:</p>
<pre><code class="language-rust noplayground">fn is_positive(num: i32) -&gt; bool {
    if num &gt; 0 {
        true
    } else {
        true
    }
}</code></pre>
<p>If we only test this function by giving it a number greater than 0, we’ll only “cover” the line first branch of the
<code>if</code>, we miss the fact there is a mistake in the second branch.</p>
<p>So what percent coverage should you aim for?</p>
<p>Anecdotally, when I was creating my own API framework in PHP, I decided I wanted to get 100% coverage, that is, every
line should have a test that hits it. The very last line that was uncovered was:</p>
<pre><code class="language-php ignore">        }
</code></pre>
<p>I wondered if it was worth the effort, decided it was. The reason this was the last uncovered line was that it was part
of a nested <code>if</code>. I’d tested what happens if you went into both <code>if</code>s, what happens if you didn’t go into the first, but
not what happens if you went into the first, but not the second.</p>
<pre><code class="language-php">function example() {
    if first_condition {
        if second_condition {
            return do_something();
        }
    } // &lt;- It was this line
    return do_something_else();
}
</code></pre>
<p>I wrote the test and… found a bug so severe that I had to rewrite almost a third of the framework. Should have written
the tests first, right?</p>
<p>My personal feelings are that you as an engineer should strive for 100% coverage of your code.</p>
<p>As a manager or engineering lead though, test coverage is a terrible metric. Test coverage doesn’t tell you if the test
was any good. If you make arbitrary metrics like this, you’re not improving code quality, engineers will write tests
that meet that metric, but don’t for-fill the reason we want tests in the first place which is to answer: “does this
code do what we want it to do?”.</p>
<p>As an engineer, it’s a matter of pride. Get your code right now, and you won’t have to deal with it later. As a leader,
make sure your engineers are encouraged to be the best they can. That means giving them the time to write tests first,
giving them access to the resources they need to learn how to write the best tests, etc.</p>
<h2 id="homework-2"><a class="header" href="#homework-2">Homework</a></h2>
<p>We’ve already let on how you can solve last chapters homework:</p>
<pre><code class="language-rust noplayground">fn split_around_many&lt;'a&gt;(input: &amp;'a str, sub_string: &amp;str, collection: &amp;mut Vec&lt;&amp;'a str&gt;) {
    if let Some(found_at) = input.find(sub_string) {
        let end_pos = found_at + sub_string.len();
        collection.push(&amp;input[..found_at]);
        split_around_many(&amp;input[end_pos..], sub_string, collection);
    } else {
        collection.push(&amp;input);
    }
}</code></pre>
<p>We only needed one lifetime to represent the link between the input string slice and the string slice inside our vector.</p>
<p>For a cleaner API though you could keep our recursive function private and expose a public function that creates the
vector for us. Because we have control of the vector in this example we can make sure we create a vector with a capacity
that is at least as large as the maximum possible entries in it. This is useful as when you create a new Vector in Rust
it has a default size, and any time you try to add an item to a vector that is already full, Rust will allocate the
memory for a new larger vector in the background, copy the data from the old location to the new location, then free the
memory in the old location.</p>
<pre><code class="language-rust noplayground">fn split_around_many_recurse&lt;'a&gt;(input: &amp;'a str, sub_string: &amp;str, collection: &amp;mut Vec&lt;&amp;'a str&gt;) {
    // ...
<span class="boring">    if let Some(found_at) = input.find(sub_string) {
</span><span class="boring">        let end_pos = found_at + sub_string.len();
</span><span class="boring">        collection.push(&amp;input[..found_at]);
</span><span class="boring">        split_around_many_recurse(&amp;input[end_pos..], sub_string, collection);
</span><span class="boring">    } else {
</span><span class="boring">        collection.push(&amp;input);
</span><span class="boring">    }
</span>}

pub fn split_around_many&lt;'a&gt;(input: &amp;'a str, sub_string: &amp;str) -&gt; Vec&lt;&amp;'a str&gt; {
    let mut output = Vec::with_capacity(input.matches(sub_string).count());
    split_around_many_recurse(input, sub_string, &amp;mut output);
    output
}</code></pre>
<p>For the homework in this chapter, I would like you to write the tests for, and then implement the code for the following
requirements in this order:</p>
<ol>
<li>Create a function that will reverse the words in an English sentence.</li>
<li>If the string started with a capital letter, it should still start with a capital after the words are reversed.</li>
<li>If the string starts or ends with whitespace, it should be removed (trimmed) from the returned String.</li>
<li>If the string contains more than one sentence, the function should return an error (though for now, that error can
be the unit type <code>()</code>).</li>
</ol>
<p>Your function will need to allocate memory and should probably have the header:</p>
<pre><code class="language-rust ignore">fn reverse_sentence(input: &amp;str) -&gt; Result&lt;String, ()&gt;</code></pre>
<p>Here is the documentation on <a href="https://doc.rust-lang.org/std/string/struct.String.html" title="" target="_blank">String</a> and
<a href="https://doc.rust-lang.org/std/result/enum.Result.html" title="" target="_blank">Result</a></p>
<<<<<<< HEAD
<div style="break-before: page; page-break-before: always;"></div><h1 id="documentation"><a class="header" href="#documentation">Documentation</a></h1>
<p>Documentation. Is. Awesome… in Rust.</p>
<p>Documentation is awesome all the time but in Rust, it’s truly magical. This is thanks to two tools: <code>rustdoc</code> and,
spoilers, <code>cargo test</code>.</p>
<h2 id="libraries"><a class="header" href="#libraries">Libraries</a></h2>
<p>In order to show the value of documentation, we’re going to start creating Rust libraries.</p>
<p>Up to now, we’ve been building binaries. Rust compiles binaries into executables, but those binaries can link to
libraries that provide functionality. This is particularly helpful when sharing and reusing code. We’ll be talking much
more about how we share code with each other when we get to ecosystem, but even as we’re just learning the language, we
can leverage the power of libraries for things like code reuse within the same project.</p>
<p>Let’s try it out. First, lets make a normal program, remember you can do this with something like:
<code>cargo new iriss-documentation</code></p>
<p>In <code>main.rs</code>, we’ll make a single function and our main program will just check it works.</p>
<pre><pre class="playground"><code class="language-rust">fn add(a: usize, b: usize) -&gt; usize {
    a + b
}

fn main() {
    assert_eq!(add(40, 2), 42);
}</code></pre></pre>
<p>Next, lets migrate the add function to a library. Create a new file called <code>lib.rs</code>. In the same way that <code>main.rs</code> is
the entry to our binary, <code>lib.rs</code> is the entry point to our library. Our library acts like any other module and the
module is named the same thing as our project (though swap hyphens <code>-</code> for underscores <code>_</code>).</p>
<p>We’ll move our add function to the <code>lib.rs</code> and make it public</p>
<pre><pre class="playground"><code class="language-rust no_playground"><span class="boring">#![allow(unused)]
</span><span class="boring">fn main() {
</span>// lib.rs
pub fn add(a: usize, b: usize) -&gt; usize {
    a + b
}
<span class="boring">}</span></code></pre></pre>
<p>We can now access this function from our main via the project module (eg, <code>iriss_documentation</code>).</p>
<pre><pre class="playground"><code class="language-rust no_playground"><span class="boring">// This is included for `mdbook test` which I'm using to check for obvious mistakes,
</span><span class="boring">// this _should_ be in lib.rs in your project and not in a module
</span><span class="boring">mod iriss_documentation {
</span><span class="boring">    pub fn add(a: usize, b: usize) -&gt; usize {
</span><span class="boring">        a + b
</span><span class="boring">    }
</span><span class="boring">}
</span>// main.rs
use iriss_documentation::add;

fn main() {
    assert_eq!(add(40, 2), 42);
}</code></pre></pre>
<p>We can now share this code amongst multiple binaries. We <em>aren’t</em> going to do this, but we <em>could</em> move <code>main.rs</code> to
<code>src/bin</code> and then rename it. We can then have as many binaries as we like here, all using the same library. The reason
we aren’t going to do this now is that if you have multiple binaries in the bin directory, you have to tell Rust which
one to run when you use <code>cargo run</code> with the <code>--bin</code> flag.</p>
<h2 id="rustdoc"><a class="header" href="#rustdoc">rustdoc</a></h2>
<p>We can create</p>
=======
<h2 id="going-forward"><a class="header" href="#going-forward">Going forward</a></h2>
<p>As I mentioned, after this chapter we will be talking about Rust differently. This will primarily be by using the assert
macros to state what a value <em>should</em> be.</p>
<p>For example, one of our earlier code examples looks like this:</p>
<pre><pre class="playground"><code class="language-rust"><span class="boring">#![allow(unused)]
</span><span class="boring">fn main() {
</span>let min_byte: u8 = 0b0000_0000;
let max_byte: u8 = 0b1111_1111;
println!("min_byte: {min_byte}"); // 0
println!("max_byte: {max_byte}"); // 255
<span class="boring">}</span></code></pre></pre>
<p>But from here on out it’ll look like this:</p>
<pre><pre class="playground"><code class="language-rust"><span class="boring">#![allow(unused)]
</span><span class="boring">fn main() {
</span>let min_byte: u8 = 0b0000_0000;
let max_byte: u8 = 0b1111_1111;
assert_eq!(min_byte, 0);
assert_eq!(max_byte, 255);
<span class="boring">}</span></code></pre></pre>
<p>Now that you’ve seen the assert macros, this should be cleaner and clearer.</p>
>>>>>>> f4fd4809

                    </main>

                    <nav class="nav-wrapper" aria-label="Page navigation">
                        <!-- Mobile navigation buttons -->


                        <div style="clear: both"></div>
                    </nav>
                </div>
            </div>

            <nav class="nav-wide-wrapper" aria-label="Page navigation">

            </nav>

        </div>




        <script>
            window.playground_copyable = true;
        </script>


        <script src="elasticlunr.min.js"></script>
        <script src="mark.min.js"></script>
        <script src="searcher.js"></script>

        <script src="clipboard.min.js"></script>
        <script src="highlight.js"></script>
        <script src="book.js"></script>

        <!-- Custom JS scripts -->
        <script src="mermaid.min.js"></script>
        <script src="mermaid-init.js"></script>

        <script>
        window.addEventListener('load', function() {
            window.setTimeout(window.print, 100);
        });
        </script>

    </div>
    </body>
</html><|MERGE_RESOLUTION|>--- conflicted
+++ resolved
@@ -3319,7 +3319,26 @@
 <pre><code class="language-rust ignore">fn reverse_sentence(input: &amp;str) -&gt; Result&lt;String, ()&gt;</code></pre>
 <p>Here is the documentation on <a href="https://doc.rust-lang.org/std/string/struct.String.html" title="" target="_blank">String</a> and
 <a href="https://doc.rust-lang.org/std/result/enum.Result.html" title="" target="_blank">Result</a></p>
-<<<<<<< HEAD
+<h2 id="going-forward"><a class="header" href="#going-forward">Going forward</a></h2>
+<p>As I mentioned, after this chapter we will be talking about Rust differently. This will primarily be by using the assert
+macros to state what a value <em>should</em> be.</p>
+<p>For example, one of our earlier code examples looks like this:</p>
+<pre><pre class="playground"><code class="language-rust"><span class="boring">#![allow(unused)]
+</span><span class="boring">fn main() {
+</span>let min_byte: u8 = 0b0000_0000;
+let max_byte: u8 = 0b1111_1111;
+println!("min_byte: {min_byte}"); // 0
+println!("max_byte: {max_byte}"); // 255
+<span class="boring">}</span></code></pre></pre>
+<p>But from here on out it’ll look like this:</p>
+<pre><pre class="playground"><code class="language-rust"><span class="boring">#![allow(unused)]
+</span><span class="boring">fn main() {
+</span>let min_byte: u8 = 0b0000_0000;
+let max_byte: u8 = 0b1111_1111;
+assert_eq!(min_byte, 0);
+assert_eq!(max_byte, 255);
+<span class="boring">}</span></code></pre></pre>
+<p>Now that you’ve seen the assert macros, this should be cleaner and clearer.</p>
 <div style="break-before: page; page-break-before: always;"></div><h1 id="documentation"><a class="header" href="#documentation">Documentation</a></h1>
 <p>Documentation. Is. Awesome… in Rust.</p>
 <p>Documentation is awesome all the time but in Rust, it’s truly magical. This is thanks to two tools: <code>rustdoc</code> and,
@@ -3371,28 +3390,6 @@
 one to run when you use <code>cargo run</code> with the <code>--bin</code> flag.</p>
 <h2 id="rustdoc"><a class="header" href="#rustdoc">rustdoc</a></h2>
 <p>We can create</p>
-=======
-<h2 id="going-forward"><a class="header" href="#going-forward">Going forward</a></h2>
-<p>As I mentioned, after this chapter we will be talking about Rust differently. This will primarily be by using the assert
-macros to state what a value <em>should</em> be.</p>
-<p>For example, one of our earlier code examples looks like this:</p>
-<pre><pre class="playground"><code class="language-rust"><span class="boring">#![allow(unused)]
-</span><span class="boring">fn main() {
-</span>let min_byte: u8 = 0b0000_0000;
-let max_byte: u8 = 0b1111_1111;
-println!("min_byte: {min_byte}"); // 0
-println!("max_byte: {max_byte}"); // 255
-<span class="boring">}</span></code></pre></pre>
-<p>But from here on out it’ll look like this:</p>
-<pre><pre class="playground"><code class="language-rust"><span class="boring">#![allow(unused)]
-</span><span class="boring">fn main() {
-</span>let min_byte: u8 = 0b0000_0000;
-let max_byte: u8 = 0b1111_1111;
-assert_eq!(min_byte, 0);
-assert_eq!(max_byte, 255);
-<span class="boring">}</span></code></pre></pre>
-<p>Now that you’ve seen the assert macros, this should be cleaner and clearer.</p>
->>>>>>> f4fd4809
 
                     </main>
 
