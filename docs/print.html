<!DOCTYPE HTML>
<html lang="en" class="light" dir="ltr">
    <head>
        <!-- Book generated using mdBook -->
        <meta charset="UTF-8">
        <title>Idiomatic Rust in Simple Steps</title>
        <meta name="robots" content="noindex">


        <!-- Custom HTML head -->
        
        <meta name="description" content="Learn idiomatic Rust in simple steps even if you have no former knowledge">
        <meta name="viewport" content="width=device-width, initial-scale=1">
        <meta name="theme-color" content="#ffffff">

        <link rel="icon" href="favicon.svg">
        <link rel="shortcut icon" href="favicon.png">
        <link rel="stylesheet" href="css/variables.css">
        <link rel="stylesheet" href="css/general.css">
        <link rel="stylesheet" href="css/chrome.css">
        <link rel="stylesheet" href="css/print.css" media="print">

        <!-- Fonts -->
        <link rel="stylesheet" href="FontAwesome/css/font-awesome.css">
        <link rel="stylesheet" href="fonts/fonts.css">

        <!-- Highlight.js Stylesheets -->
        <link rel="stylesheet" href="highlight.css">
        <link rel="stylesheet" href="tomorrow-night.css">
        <link rel="stylesheet" href="ayu-highlight.css">

        <!-- Custom theme stylesheets -->

    </head>
    <body class="sidebar-visible no-js">
    <div id="body-container">
        <!-- Provide site root to javascript -->
        <script>
            var path_to_root = "";
            var default_theme = window.matchMedia("(prefers-color-scheme: dark)").matches ? "navy" : "light";
        </script>

        <!-- Work around some values being stored in localStorage wrapped in quotes -->
        <script>
            try {
                var theme = localStorage.getItem('mdbook-theme');
                var sidebar = localStorage.getItem('mdbook-sidebar');

                if (theme.startsWith('"') && theme.endsWith('"')) {
                    localStorage.setItem('mdbook-theme', theme.slice(1, theme.length - 1));
                }

                if (sidebar.startsWith('"') && sidebar.endsWith('"')) {
                    localStorage.setItem('mdbook-sidebar', sidebar.slice(1, sidebar.length - 1));
                }
            } catch (e) { }
        </script>

        <!-- Set the theme before any content is loaded, prevents flash -->
        <script>
            var theme;
            try { theme = localStorage.getItem('mdbook-theme'); } catch(e) { }
            if (theme === null || theme === undefined) { theme = default_theme; }
            var html = document.querySelector('html');
            html.classList.remove('light')
            html.classList.add(theme);
            var body = document.querySelector('body');
            body.classList.remove('no-js')
            body.classList.add('js');
        </script>

        <input type="checkbox" id="sidebar-toggle-anchor" class="hidden">

        <!-- Hide / unhide sidebar before it is displayed -->
        <script>
            var body = document.querySelector('body');
            var sidebar = null;
            var sidebar_toggle = document.getElementById("sidebar-toggle-anchor");
            if (document.body.clientWidth >= 1080) {
                try { sidebar = localStorage.getItem('mdbook-sidebar'); } catch(e) { }
                sidebar = sidebar || 'visible';
            } else {
                sidebar = 'hidden';
            }
            sidebar_toggle.checked = sidebar === 'visible';
            body.classList.remove('sidebar-visible');
            body.classList.add("sidebar-" + sidebar);
        </script>

        <nav id="sidebar" class="sidebar" aria-label="Table of contents">
            <div class="sidebar-scrollbox">
                <ol class="chapter"><li class="chapter-item expanded "><a href="index.html"><strong aria-hidden="true">1.</strong> Introduction</a></li><li class="chapter-item expanded "><a href="getting-started/index.html"><strong aria-hidden="true">2.</strong> Getting Started</a></li><li><ol class="section"><li class="chapter-item expanded "><a href="getting-started/why.html"><strong aria-hidden="true">2.1.</strong> Why or Why Not</a></li><li class="chapter-item expanded "><a href="getting-started/resources.html"><strong aria-hidden="true">2.2.</strong> Other Learning Resources</a></li><li class="chapter-item expanded "><a href="getting-started/setup.html"><strong aria-hidden="true">2.3.</strong> Getting Set Up</a></li><li class="chapter-item expanded "><a href="getting-started/environment.html"><strong aria-hidden="true">2.4.</strong> Environment</a></li><li class="chapter-item expanded "><a href="getting-started/hello-world.html"><strong aria-hidden="true">2.5.</strong> Hello World</a></li></ol></li><li class="chapter-item expanded "><a href="language-basics/index.html"><strong aria-hidden="true">3.</strong> Language Basics</a></li><li><ol class="section"><li class="chapter-item expanded "><a href="language-basics/guessing-game.html"><strong aria-hidden="true">3.1.</strong> Guessing Game with extra bits</a></li><li class="chapter-item expanded "><div><strong aria-hidden="true">3.2.</strong> Primitives</div></li><li class="chapter-item expanded "><div><strong aria-hidden="true">3.3.</strong> Functions</div></li><li class="chapter-item expanded "><div><strong aria-hidden="true">3.4.</strong> Documentation</div></li><li class="chapter-item expanded "><div><strong aria-hidden="true">3.5.</strong> Tests</div></li><li class="chapter-item expanded "><div><strong aria-hidden="true">3.6.</strong> Clippy and Fmt</div></li><li class="chapter-item expanded "><div><strong aria-hidden="true">3.7.</strong> Debugging</div></li><li class="chapter-item expanded "><div><strong aria-hidden="true">3.8.</strong> Complex Structures</div></li><li class="chapter-item expanded "><div><strong aria-hidden="true">3.9.</strong> Traits</div></li><li class="chapter-item expanded "><div><strong aria-hidden="true">3.10.</strong> Conversions</div></li><li class="chapter-item expanded "><div><strong aria-hidden="true">3.11.</strong> Pattern Matching</div></li><li class="chapter-item expanded "><div><strong aria-hidden="true">3.12.</strong> Error Handling</div></li><li class="chapter-item expanded "><div><strong aria-hidden="true">3.13.</strong> Memory</div></li><li class="chapter-item expanded "><div><strong aria-hidden="true">3.14.</strong> Collections</div></li><li class="chapter-item expanded "><div><strong aria-hidden="true">3.15.</strong> Iterators</div></li><li class="chapter-item expanded "><div><strong aria-hidden="true">3.16.</strong> Attributes</div></li><li class="chapter-item expanded "><div><strong aria-hidden="true">3.17.</strong> Derive</div></li><li class="chapter-item expanded "><div><strong aria-hidden="true">3.18.</strong> Threads</div></li><li class="chapter-item expanded "><div><strong aria-hidden="true">3.19.</strong> Unsafe</div></li><li class="chapter-item expanded "><div><strong aria-hidden="true">3.20.</strong> Macros</div></li></ol></li><li class="chapter-item expanded "><div><strong aria-hidden="true">4.</strong> Patterns</div></li><li><ol class="section"><li class="chapter-item expanded "><div><strong aria-hidden="true">4.1.</strong> Derive</div></li><li class="chapter-item expanded "><div><strong aria-hidden="true">4.2.</strong> Monads</div></li><li class="chapter-item expanded "><div><strong aria-hidden="true">4.3.</strong> Interior Mutability</div></li><li class="chapter-item expanded "><div><strong aria-hidden="true">4.4.</strong> New Types</div></li><li class="chapter-item expanded "><div><strong aria-hidden="true">4.5.</strong> RAII / Drop and Finalise</div></li><li class="chapter-item expanded "><div><strong aria-hidden="true">4.6.</strong> Prefer Borrows</div></li><li class="chapter-item expanded "><div><strong aria-hidden="true">4.7.</strong> Type State</div></li><li class="chapter-item expanded "><div><strong aria-hidden="true">4.8.</strong> Builder</div></li></ol></li><li class="chapter-item expanded "><div><strong aria-hidden="true">5.</strong> Rust Ecosystem</div></li><li><ol class="section"><li class="chapter-item expanded "><div><strong aria-hidden="true">5.1.</strong> Project Structure</div></li><li class="chapter-item expanded "><div><strong aria-hidden="true">5.2.</strong> rustup</div></li><li class="chapter-item expanded "><div><strong aria-hidden="true">5.3.</strong> Error Handling with ThisError and Anyhow</div></li><li class="chapter-item expanded "><div><strong aria-hidden="true">5.4.</strong> log</div></li><li class="chapter-item expanded "><div><strong aria-hidden="true">5.5.</strong> mdbook</div></li><li class="chapter-item expanded "><div><strong aria-hidden="true">5.6.</strong> Itertools</div></li><li class="chapter-item expanded "><div><strong aria-hidden="true">5.7.</strong> Rayon</div></li><li class="chapter-item expanded "><div><strong aria-hidden="true">5.8.</strong> Clap and StructOpt</div></li><li class="chapter-item expanded "><div><strong aria-hidden="true">5.9.</strong> Async with Tokio and async_std</div></li><li class="chapter-item expanded "><div><strong aria-hidden="true">5.10.</strong> Serialisation with Serde</div></li><li class="chapter-item expanded "><div><strong aria-hidden="true">5.11.</strong> Parsing with Nom</div></li><li class="chapter-item expanded "><div><strong aria-hidden="true">5.12.</strong> Regex</div></li><li class="chapter-item expanded "><div><strong aria-hidden="true">5.13.</strong> reqwest</div></li><li class="chapter-item expanded "><div><strong aria-hidden="true">5.14.</strong> Crossbeam?</div></li><li class="chapter-item expanded "><div><strong aria-hidden="true">5.15.</strong> bitvec</div></li><li class="chapter-item expanded "><div><strong aria-hidden="true">5.16.</strong> Derive More</div></li></ol></li><li class="chapter-item expanded "><div><strong aria-hidden="true">6.</strong> Advanced Rust</div></li><li><ol class="section"><li class="chapter-item expanded "><div><strong aria-hidden="true">6.1.</strong> Foreign Function Interfaces</div></li><li class="chapter-item expanded "><div><strong aria-hidden="true">6.2.</strong> Proc Macro</div></li><li class="chapter-item expanded "><div><strong aria-hidden="true">6.3.</strong> Intro to Web Dev</div></li><li class="chapter-item expanded "><div><strong aria-hidden="true">6.4.</strong> Intro to Embedded</div></li><li class="chapter-item expanded "><div><strong aria-hidden="true">6.5.</strong> Intro to Game Dev</div></li></ol></li></ol>
            </div>
            <div id="sidebar-resize-handle" class="sidebar-resize-handle">
                <div class="sidebar-resize-indicator"></div>
            </div>
        </nav>

        <!-- Track and set sidebar scroll position -->
        <script>
            var sidebarScrollbox = document.querySelector('#sidebar .sidebar-scrollbox');
            sidebarScrollbox.addEventListener('click', function(e) {
                if (e.target.tagName === 'A') {
                    sessionStorage.setItem('sidebar-scroll', sidebarScrollbox.scrollTop);
                }
            }, { passive: true });
            var sidebarScrollTop = sessionStorage.getItem('sidebar-scroll');
            sessionStorage.removeItem('sidebar-scroll');
            if (sidebarScrollTop) {
                // preserve sidebar scroll position when navigating via links within sidebar
                sidebarScrollbox.scrollTop = sidebarScrollTop;
            } else {
                // scroll sidebar to current active section when navigating via "next/previous chapter" buttons
                var activeSection = document.querySelector('#sidebar .active');
                if (activeSection) {
                    activeSection.scrollIntoView({ block: 'center' });
                }
            }
        </script>

        <div id="page-wrapper" class="page-wrapper">

            <div class="page">
                                <div id="menu-bar-hover-placeholder"></div>
                <div id="menu-bar" class="menu-bar sticky">
                    <div class="left-buttons">
                        <label id="sidebar-toggle" class="icon-button" for="sidebar-toggle-anchor" title="Toggle Table of Contents" aria-label="Toggle Table of Contents" aria-controls="sidebar">
                            <i class="fa fa-bars"></i>
                        </label>
                        <button id="theme-toggle" class="icon-button" type="button" title="Change theme" aria-label="Change theme" aria-haspopup="true" aria-expanded="false" aria-controls="theme-list">
                            <i class="fa fa-paint-brush"></i>
                        </button>
                        <ul id="theme-list" class="theme-popup" aria-label="Themes" role="menu">
                            <li role="none"><button role="menuitem" class="theme" id="light">Light</button></li>
                            <li role="none"><button role="menuitem" class="theme" id="rust">Rust</button></li>
                            <li role="none"><button role="menuitem" class="theme" id="coal">Coal</button></li>
                            <li role="none"><button role="menuitem" class="theme" id="navy">Navy</button></li>
                            <li role="none"><button role="menuitem" class="theme" id="ayu">Ayu</button></li>
                        </ul>
                        <button id="search-toggle" class="icon-button" type="button" title="Search. (Shortkey: s)" aria-label="Toggle Searchbar" aria-expanded="false" aria-keyshortcuts="S" aria-controls="searchbar">
                            <i class="fa fa-search"></i>
                        </button>
                    </div>

                    <h1 class="menu-title">Idiomatic Rust in Simple Steps</h1>

                    <div class="right-buttons">
                        <a href="print.html" title="Print this book" aria-label="Print this book">
                            <i id="print-button" class="fa fa-print"></i>
                        </a>

                    </div>
                </div>

                <div id="search-wrapper" class="hidden">
                    <form id="searchbar-outer" class="searchbar-outer">
                        <input type="search" id="searchbar" name="searchbar" placeholder="Search this book ..." aria-controls="searchresults-outer" aria-describedby="searchresults-header">
                    </form>
                    <div id="searchresults-outer" class="searchresults-outer hidden">
                        <div id="searchresults-header" class="searchresults-header"></div>
                        <ul id="searchresults">
                        </ul>
                    </div>
                </div>

                <!-- Apply ARIA attributes after the sidebar and the sidebar toggle button are added to the DOM -->
                <script>
                    document.getElementById('sidebar-toggle').setAttribute('aria-expanded', sidebar === 'visible');
                    document.getElementById('sidebar').setAttribute('aria-hidden', sidebar !== 'visible');
                    Array.from(document.querySelectorAll('#sidebar a')).forEach(function(link) {
                        link.setAttribute('tabIndex', sidebar === 'visible' ? 0 : -1);
                    });
                </script>

                <div id="content" class="content">
                    <main>
                        <h1 id="idiomatic-rust-in-simple-steps"><a class="header" href="#idiomatic-rust-in-simple-steps">Idiomatic Rust in Simple Steps</a></h1>
<p>Welcome to IRISS 👁️🦀</p>
<p>Rust has a reputation of being difficult to learn, certainly it was when I learned back in 2017. While its true that
there remain some rough edges, the language is now easier to pick up than ever, and in many ways is much easier than
a lot of more established languages.</p>
<p>The goal of this series is to help you go from no knowledge of Rust to understanding how Rust is written as quickly as
possible.</p>
<p>This book is the written version of (hopefully) a companion YouTube series (coming soon 🤞🏻)</p>
<p>If you spot a problem with this guide (I’m only human 😅), please file an Issue or even a PR on the
<a href="https://github.com/Gisleburt/idiomatic-rust-in-simple-steps" title="" target="_blank">project repository</a> and I will be incredibly grateful.
I certainly don’t know <em>everything</em> about Rust and look forward to learning new things throughout this project.</p>
<div style="break-before: page; page-break-before: always;"></div><h1 id="getting-started"><a class="header" href="#getting-started">Getting Started</a></h1>
<p>In this section we’ll go through:</p>
<ul>
<li><a href="getting-started/./why.html">Why Rust may or may not be for you</a></li>
<li><a href="getting-started/./setup.html">How to install the language tools</a></li>
<li><a href="getting-started/./environment.html">How to set up your development environment</a></li>
<li><a href="getting-started/./hello-world.html">And how to create your very first program</a></li>
<li><a href="getting-started/./resources.html">Other learning resources</a></li>
</ul>
<div style="break-before: page; page-break-before: always;"></div><h1 id="why-or-why-not"><a class="header" href="#why-or-why-not">Why or Why Not</a></h1>
<ol>
<li><a href="getting-started/why.html#why-rust">Why should you consider Rust</a></li>
<li><a href="getting-started/why.html#why-not-rust">Why not Rust</a></li>
</ol>
<h2 id="why-rust"><a class="header" href="#why-rust">Why Rust</a></h2>
<p>I could tell you that it’s a “blazingly fast” language, that holds your hand and helps reduce bugs, that its first party
tooling is second to none, that it has a mature ecosystem and an amazing community. These are all good reasons to
consider using Rust for any personal or professional project. There is, however, in my mind, a singular reason everyone
should consider learning Rust:</p>
<p><strong>Because its fun</strong></p>
<p>Seriously, Rust is my happy place. Sure it has its frustrations like any language, but when I work with Rust I <em>feel</em>
smart, I have less horrible surprises, and I have a lot of confidence that my code will “just work”, that I won’t need
to come back to fix bugs and if I do, I will be able to quickly understand old code, write new tests and fix any
problems.</p>
<p>And, I’m not alone, since its 1.0 release Rust has been Stack Overflows “most loved” (now “most admired”) language eight
years in a row. This isn’t derived from fanatics like me just saying “its great” but is the percentage of people who
used the language this year, that still want to use it next year.</p>
<h2 id="why-not-rust"><a class="header" href="#why-not-rust">Why not Rust</a></h2>
<p>As much as I love Rust, there is a reason it may not be the language for you… and it’s a <em>big</em> one.</p>
<p>If you are specifically looking to learn a language to get a job (and you’re not interested in Blockchain) Rust is not
going to be a good language… for now. The irony of “professional Rust” is that Rust engineers think there are no Rust
employers, and Rust employers think there are no Rust engineers <em>because</em> very few of us are interested in Blockchain
technologies.</p>
<p>That said, things have been slowly changing. More businesses are picking it up due to its low cost to write, run and
maintain. The main cost to adopting Rust remains the cost of training people, but there are more and more of us out
there and perhaps 2024 will finally be the tipping point. </p>
<<<<<<< HEAD
<p>Nonetheless, right now, if you're looking for a job,
<a href="https://survey.stackoverflow.co/2023/#most-popular-technologies-language-prof">better languages to learn</a> would be
<a href="https://www.typescriptlang.org">TypeScript</a> or <a href="https://www.python.org">Python</a>.</p>
<div style="break-before: page; page-break-before: always;"></div><h1 id="other-learning-resources"><a class="header" href="#other-learning-resources">Other Learning Resources</a></h1>
<p>Its worth mentioning that there are many other Rust learning resources out there, so if this guide ends up not working
out for you, or you're looking to supplement it with other sources, these are in my mind, the (other) best ways to learn
the Rust.</p>
<ol>
<li><a href="getting-started/resources.html#the-official-book">The official book</a></li>
<li><a href="getting-started/resources.html#rustlings">Rustlings</a></li>
<li><a href="getting-started/resources.html#rust-by-example">Rust by Example</a></li>
<li><a href="getting-started/resources.html#idiomatic-rust-in-simple-steps">Idiomatic Rust in Simple Steps</a></li>
</ol>
<h2 id="the-official-book"><a class="header" href="#the-official-book">The official book</a></h2>
<p><a href="https://doc.rust-lang.org/book/">The Rust Programming Language</a> book is the official way to learn, and will be the
most complete guide. This is how I learned the language way back in 2017 and its gotten significantly better since then.
The main difference between the official book and this guide is that the official book focuses on teaching you how the
language works, while this guide is focused on how the language is written, only looping back to how the language works
to explain why we write it that way. This guide tries to follow a similar path to the official book and to Rustlings,
see below, so it should be easy to jump between them.</p>
<h2 id="rustlings"><a class="header" href="#rustlings">Rustlings</a></h2>
<p><a href="https://github.com/rust-lang/rustlings/">Rustlings</a> is a &quot;learn by doing&quot; guide to Rust. It works by giving you
specific exercises to help you understand the language a bit at a time.</p>
<p>The gamification of the course makes it really fun, so I still use Rustlings to help keep myself sharp.</p>
<p>There is also an <a href="https://plugins.jetbrains.com/plugin/16631-learn-rust/about">IntelliJ Edu adaptation</a> of Rustlings so
if you install the free Community version of IntelliJ IDEA, you can have an in editor tutorial.</p>
<h2 id="rust-by-example"><a class="header" href="#rust-by-example">Rust by Example</a></h2>
<p><a href="https://doc.rust-lang.org/stable/rust-by-example/">Rust by Example</a> does exactly what it says on the tin. It focuses on
the implementation of the Rust language.</p>
<p>This is great to quickly look things up if you know what you want to know, however, there's some minor
pseudo-anti-patterns here that if you don't already know are anti-patterns, you might be tempted to copy-paste. Don't
worry though, we'll cover these here but also tools like Clippy (which we'll also cover) will be quick to point them
out.</p>
<h2 id="idiomatic-rust-in-simple-steps-1"><a class="header" href="#idiomatic-rust-in-simple-steps-1">Idiomatic Rust in Simple Steps</a></h2>
<p>So, why use IRISS if there are these other great resources?</p>
<p>Idiomatic Rust in Simple Steps lines up nicely with these other resources and can supplement them or vice versa. While
the other resources focus on simply learning the language, IRISS focuses on how and why we write the language the way
we do. This might seem like the same thing, but here we'll ramp up on idioms quickly so that you can understand other
peoples code as well as write code that other people can understand.</p>
<p>This matters!</p>
<p>My biggest hot take of the software industry is that: Software engineers are not paid to write code, they're paid to
solve problems.</p>
<p>The best engineers I've worked with have solved problems without writing a single line of code, and the cheapest code to
maintain is the code you didn't write. Beyond this though, solving problems, even with code, takes understanding and
collaboration. If when you join a team you already understand why they write code the way they do, you're going to
become productive much faster.</p>
=======
<p>Nonetheless, right now, if you’re looking for a job,
<a href="https://survey.stackoverflow.co/2023/#most-popular-technologies-language-prof" title="" target="_blank">better languages to learn</a> would be
<a href="https://www.typescriptlang.org" title="" target="_blank">TypeScript</a> or <a href="https://www.python.org" title="" target="_blank">Python</a>.</p>
>>>>>>> d7334381
<div style="break-before: page; page-break-before: always;"></div><h1 id="why-or-why-not-installation-and-hello-world"><a class="header" href="#why-or-why-not-installation-and-hello-world">Why or Why Not, Installation and Hello World</a></h1>
<ol>
<li><a href="getting-started/setup.html#mac-and-linux">Mac and Linux</a></li>
<li><a href="getting-started/setup.html#windows">Windows</a>
<ol>
<li><a href="getting-started/setup.html#windows-build-tools">Windows Build Tools</a></li>
<li><a href="getting-started/setup.html#rustup">Rustup</a></li>
<li><a href="getting-started/setup.html#gcc-optional-but-recommended">GCC (optional, but recommended)</a></li>
</ol>
</li>
</ol>
<h2 id="mac-and-linux"><a class="header" href="#mac-and-linux">Mac and Linux</a></h2>
<p>Go to <a href="https://rustup.rs" title="" target="_blank">https://rustup.rs</a>, copy the command displayed there into your terminal.</p>
<p><img src="getting-started/images/rustup-mac.png" alt="Rustup Mac / Linux" /></p>
<p>You will be given the option for customizing the installation, but we don’t need to do that for now</p>
<pre><code class="language-sh">$ curl --proto '=https' --tlsv1.2 -sSf https://sh.rustup.rs | sh

# [other information about the install appears here]

Current installation options:


   default host triple: x86_64-apple-darwin
     default toolchain: stable (default)
               profile: default
  modify PATH variable: yes

1) Proceed with installation (default)
2) Customize installation
3) Cancel installation
&gt;
</code></pre>
<p>Choose 1 and wait for installation to complete. To immediately use rusts tools now, you will need to run the command it
tells you to run at the end of the installer, however, you should only need to do this once as the installer makes the
changes necessary for new terminal sessions to pick up on the changes.</p>
<pre><code class="language-shell">$ source &quot;$HOME/.cargo/env&quot;
</code></pre>
<p>Now you can check whether everything has installed properly by running <code>cargo version</code> and you should see something
like this:</p>
<pre><code class="language-sh">$ cargo version
cargo 1.75.0 (1d8b05cdd 2023-11-20)
</code></pre>
<p>Cargo is the main tool we’ll use to build and work with Rust, you will need at least version <code>1.75</code> for this tutorial.</p>
<h2 id="windows-11"><a class="header" href="#windows-11">Windows 11</a></h2>
<p>Running Rust on Windows is a bit more challenging, but you’ve got this, I believe in you.</p>
<p>All the important differences for Windows are explained on <a href="https://rustup.rs" title="" target="_blank">rustup.rs</a>, however, I personally
struggled a bit with this, so I’m laying it out here in my own words.</p>
<h3 id="windows-build-tools"><a class="header" href="#windows-build-tools">Windows Build Tools</a></h3>
<p>The first thing we’re going to need are some Microsoft build tools. </p>
<p>Head to <a href="https://visualstudio.microsoft.com/downloads/" title="" target="_blank">https://visualstudio.microsoft.com/downloads/</a> and download the 
community edition.</p>
<p>== Add Screenshot ==</p>
<p>The installer is the gateway to a huge number of tools and software, but we only need two things.</p>
<p>Click through to the Individual Components tab, and search for the following: <code>C++ x64/x86 build tools</code></p>
<p>Select the latest version.</p>
<p>Next search for: <code>Windows 11 SDK</code></p>
<p>Again, select the latest version.</p>
<p>Finally, click install. You may get a prompt asking if you’d like to continue without workloads, which you do,
so continue.</p>
<p>The installation itself can take a while so grab a tea or something ☕</p>
<h3 id="rustup"><a class="header" href="#rustup">Rustup</a></h3>
<p>Once the Windows build tools are installed, head back to <a href="https://rustup.rs" title="" target="_blank">rustup.rs</a> and download <code>rustup-init.exe</code>.
Running this will install the tools we need.</p>
<p>Choose the default install options.</p>
<p>Once complete, we can check that things have been installed correctly by opening either <code>cmd</code> or <code>powershell</code> or your
terminal of choice, and run <code>cargo version</code>.</p>
<h3 id="gcc-optional-but-recommended"><a class="header" href="#gcc-optional-but-recommended">GCC (optional, but recommended)</a></h3>
<p>Wait, the rustup website doesn’t mention this!</p>
<p>I know, and you don’t <em>necessarily</em> need to do this. However, Rust is a language that can interop with other languages.
In particular, Rust works really well with existing C and C++ libraries, however, Windows and Linux us different C++
libraries. This can be fixed by installing <code>gcc</code>.</p>
<p>Like Microsoft’s build tools, gcc isn’t packaged by itself, but unlike Microsoft’s build tools there are many, many ways
to install it.</p>
<p>The easiest way I’ve found is to install <a href="https://www.msys2.org/" title="" target="_blank">MSYS2</a>, with two caveats. This will install more than
we need… and the installer doesn’t quite do everything you need. Don’t worry, we’ll step through it.</p>
<blockquote>
<p>🙏🏻 If anyone knows of a friendlier way of achieving this, please do open a PR or Issue 
<a href="https://github.com/Gisleburt/idiomatic-rust-in-simple-steps" title="" target="_blank">on this projects repository</a></p>
</blockquote>
<p>First, grab the installer and follow the instruction. MSYS2 is a little fussy about where its installed, if in doubt
install it in the default location. Wherever you install it though, keep it in mind, we’ll need to find it shortly.</p>
<p>After installation but before we go further, we want to allow ourselves access to the tools that we’re going to install
inside MSYS2. To do that, you’ll need to find where it was installed, then go to the <code>ucrt64</code> directory, and then <code>bin</code>.
Copy the full path to this directory. Note, I installed mine to <code>D:/Programs/MYSYS64</code> but by default it will be <code>C:/MYSYS64</code></p>
<p><img src="getting-started/./images/windows-msys2-bin.png" alt="MSYS2 bin path" /></p>
<p>== Add more arrows ==</p>
<p>Next we need to add this to a system environment variable called <code>PATH</code>, this will allow us to access any tools in that
directory from anywhere in our system. To do this, go to the start menu, and simply type “environment” then click
“Edit the system environment variables”</p>
<p><img src="getting-started/./images/windows-environment.png" alt="Finding Windows Environment" /></p>
<p>This, weirdly, doesn’t take you straight to environment variables but to system properties where you can click through
to the Environment variables at the bottom.
<img src="getting-started/./images/windows-system-properties.png" alt="Windows System Properties" /></p>
<div class="warning">
Be careful here and don't change anything other than what we're here to change. Luckily the UI around this is very
sensible these days making it much harder to mess up.
</div>
<p>Select the Path variable in the top box, then hit edit.</p>
<p><img src="getting-started/./images/windows-environment-variables.png" alt="Windows System Properties" /></p>
<p>Now hit New on the right, and paste in the path as you can see I have done below</p>
<p><img src="getting-started/./images/windows-edit-environment-variables.png" alt="Windows System Properties" /></p>
<p>Click OK to save the new path.</p>
<p>Finally we’re ready to install gcc. Run the application <code>MSYS2 UCRT64</code> from the start menu. This is a specific
environmental setup for MSYS and will be the easiest to perform the next step in.</p>
<p>Enter the command <code>pacman -S mingw-w64-ucrt-x86_64-gcc</code>, hitting <code>&lt;enter&gt;</code> when it asks for confirmation. Pacman is the
package manager for MSYS and will install <code>gcc</code> and all of its dependencies.</p>
<p>You can check this worked by running <code>gcc --version</code></p>
<p>Phew! Thats it, congratulations! It took me over an hour to do this on my first attempt.</p>
<p>If you haven’t done already, its a good idea to restart your computer before moving on.</p>
<div style="break-before: page; page-break-before: always;"></div><h1 id="the-development-environment"><a class="header" href="#the-development-environment">The Development Environment</a></h1>
<ol>
<li><a href="getting-started/environment.html#visual-studio-code">Visual Studio Code</a></li>
<li><a href="getting-started/environment.html#extensions">Extensions</a></li>
<li><a href="getting-started/environment.html#rust-analyzer">rust-analyzer</a></li>
<li><a href="getting-started/environment.html#codelldb">CodeLLDB</a></li>
<li><a href="getting-started/environment.html#even-better-toml">Even Better TOML</a></li>
<li><a href="getting-started/environment.html#crates">crates</a></li>
</ol>
<h2 id="visual-studio-code"><a class="header" href="#visual-studio-code">Visual Studio Code</a></h2>
<p>A software developers environment is something very specific to them. Some people love vim and neovim, others like Nova,
I’m personally a big fan of IntelliJ. If you’ve already found the tools for you, there’s no wrong answer here, use
whatever makes you happy.</p>
<p>If you’re new to software engineering though, and not looking to fork out potentially hundreds of dollars on tooling,
I recommend Visual Studio Code. It’s free, is perhaps the most widely used and supported editor today, and can be
greatly extended through plugins.</p>
<p>It’s the editor I’ll be using throughout this series as I believe it will be the most familiar to people.</p>
<p>To get started head over to <a href="https://code.visualstudio.com/" title="" target="_blank">https://code.visualstudio.com/</a> and download the right
version for your device.</p>
<p>After installing it, we will need some plugins to work with Rust. To get to extensions, open VSCode and press the
extensions button in the sidebar (by default the sidebar is on the left).</p>
<p><img src="getting-started/images/vscode-extensions.png" alt="VSCode Extensions" /></p>
<<<<<<< HEAD
<h2 id="extensions"><a class="header" href="#extensions">Extensions</a></h2>
<h3 id="rust-analyzer"><a class="header" href="#rust-analyzer">rust-analyzer</a></h3>
<p>Rust Analyzer will provide the bulk of language support that we'll need. It'll give us auto complete, syntax
highlighting and symbol editing that will just make our lives a lot easier. Search for <code>rust-analyzer</code> in the search
bar at the top of the extensions tab and click install.</p>
<p><img src="getting-started/images/vscode-extension-rust-analyzer.png" alt="vscode-extension-rust-analyzer.png" /></p>
<h3 id="codelldb"><a class="header" href="#codelldb">CodeLLDB</a></h3>
<p>As we learn any new language, one of the most important things for us to be able to do is see what's actually happening.
CodeLLDB allows us to pause a program while its running and see what its doing. This lets us check that a program is
doing what we think its doing.</p>
<p><img src="getting-started/images/vscode-extension-codelldb.png" alt="vscode-extension-codelldb.png" /></p>
<h3 id="even-better-toml"><a class="header" href="#even-better-toml">Even Better TOML</a></h3>
<p>The Rust ecosystem makes heavy use of the TOML file format. We'll talk about this more much later on but now is a good
=======
<h2 id="rust-analyzer"><a class="header" href="#rust-analyzer">rust-analyzer</a></h2>
<p>Rust Analyzer will provide the bulk of language support that we’ll need. It’ll give us auto complete, syntax
highlighting and symbol editing that will just make our lives a lot easier. Search for <code>rust-analyzer</code> in the search
bar at the top of the extensions tab and click install.</p>
<p><img src="getting-started/images/vscode-extension-rust-analyzer.png" alt="vscode-extension-rust-analyzer.png" /></p>
<h2 id="codelldb"><a class="header" href="#codelldb">CodeLLDB</a></h2>
<p>As we learn any new language, one of the most important things for us to be able to do is see what’s actually happening.
CodeLLDB allows us to pause a program while its running and see what its doing. This lets us check that a program is
doing what we think its doing.</p>
<p><img src="getting-started/images/vscode-extension-codelldb.png" alt="vscode-extension-codelldb.png" /></p>
<h2 id="even-better-toml"><a class="header" href="#even-better-toml">Even Better TOML</a></h2>
<p>The Rust ecosystem makes heavy use of the TOML file format. We’ll talk about this more much later on but now is a good
>>>>>>> d7334381
time to pick up this extension.</p>
<p><img src="getting-started/images/vscode-extension-toml.png" alt="vscode-extension-toml.png" /></p>
<h3 id="crates"><a class="header" href="#crates">crates</a></h3>
<p>Rust developers share code through a mechanism called Crates. This extension will help us keep any crates we depend on
up to date. We won’t be using crates for a while, but it’s good to grab now. </p>
<p><img src="getting-started/images/vscode-extension-crates.png" alt="vscode-extension-crates.png" /></p>
<div style="break-before: page; page-break-before: always;"></div><h1 id="hello-world"><a class="header" href="#hello-world">Hello World</a></h1>
<p>Now that we’re finally set up, lets create our first program. As is tradition, our first program is simply going to
print the words <code>Hello, world!</code>.</p>
<ol>
<li><a href="getting-started/hello-world.html#creating-a-new-rust-project">Creating a new Rust project</a> </li>
<li><a href="getting-started/hello-world.html#anatomy-of-hello-world">Anatomy of Hello World</a></li>
<li><a href="getting-started/hello-world.html#running-and-debugging-rust">Running and Debugging Rust</a></li>
</ol>
<h2 id="creating-a-new-rust-project"><a class="header" href="#creating-a-new-rust-project">Creating a new Rust project</a></h2>
<p>Open Visual Studio Code and open the terminal.</p>
<p><strong>Pro Tip:</strong> If you’re new to Visual Studio Code and you want the editor to do something (say, for example, open a
terminal), hold <code>Ctrl</code> + <code>Shift</code> and press <code>P</code> (or <code>Cmd</code> + <code>Shift</code> and press <code>P</code> on Mac). You can then type the thing
you want to do and it should show up in the list. Sometimes, like with Terminal, you might get a lot of results and
the one you want might need a little scroll. Normally for a Terminal you want to use it internally, so you’d scroll to
<code>Terminal: Create New Terminal</code></p>
<p><img src="getting-started/./images/vscode-any-command-terminal.png" alt="Open the terminal" /></p>
<p>Navigate to an appropriate location for your projects such as your home directory or my documents, depending on your
system.</p>
<p>Run <code>cargo new hello-world</code>, and cargo will report that it has created the project</p>
<p>Cargo is the program we’ll use to run our rust programs as well as many of the rust tools that will help us along the
way.</p>
<p>Now in Visual Studio Code, go to File -&gt; Open Folder and navigate to the hello-world folder we just created.</p>
<p>You can see that cargo has created some files for us. We’re going to talk about the cargo files later but for now,
head into the <code>src</code> directory and open main.rs</p>
<p>== More Pictures ==</p>
<p>You can see the file has already been created with the following code</p>
<pre><pre class="playground"><code class="language-rust">fn main() {
    println!(&quot;Hello, world!&quot;);
}</code></pre></pre>
<p>Before we dive into this further, lets run the program.</p>
<p>Open the terminal again, as we did before. This time use <code>cargo run</code> to run our program, you should see something like
the following:</p>
<pre><code class="language-sh">$ cargo run
   Compiling hello-world v0.1.0 (D:\Documents\hello-world)
    Finished dev [unoptimized + debuginfo] target(s) in 0.33s
     Running `target\debug\hello-world.exe`
Hello, world!
</code></pre>
<p>Well, that was easy 😅</p>
<p>You’ll find the Rust community has put a lot of effort into making Rust as easy to use as possible to learn and use.</p>
<h2 id="anatomy-of-hello-world"><a class="header" href="#anatomy-of-hello-world">Anatomy of Hello World</a></h2>
<p>Lets talk about hello world.</p>
<p>The first line <code>fn main()</code> describes a function (fn) called main. Functions are a useful way to group up a bit of code
to be called elsewhere. We’ll talk more about the power of functions and when to use them in a future chapter. For now
all we need to know is that the main function is called when the program starts, so any code we put in here will run.</p>
<p>At the moment, the only line of code is <code>println!(&quot;Hello, world!&quot;);</code>. A lot of engineers might assume this is how we
call functions in Rust, and that <code>println</code> is the function name. However, the exclamation mark actually tells us this
is a macro. Macro’s are very powerful and can do much more than functions, however they are an advanced topic and we
won’t be creating our own until much later. We will be using pre-written macros a fair bit though.</p>
<p><code>println!</code> will write what its given to the console.</p>
<h2 id="running-and-debugging-rust"><a class="header" href="#running-and-debugging-rust">Running and Debugging Rust</a></h2>
<p>Before we end this section, I want to quickly set up one of the most powerful tools we have thats going to help us
learn incredibly quickly.</p>
<p>First let’s make a quick change to our program, by adding a variable with our name, and then saying hello to ourselves
instead of the whole world</p>
<pre><pre class="playground"><code class="language-rust">fn main() {
    let name = &quot;Daniel&quot;;
    println!(&quot;Hello, {name}!&quot;);
}</code></pre></pre>
<blockquote>
<p>Fun fact, Rust uses utf-8 strings when written like this, so don’t worry if your name can not be properly represented in
American English characters. For example, I might naively write my cats name like this:</p>
<pre><pre class="playground"><code class="language-rust"><span class="boring">#![allow(unused)]
</span><span class="boring">fn main() {
</span>let name = &quot;ユキ&quot;;
<span class="boring">}</span></code></pre></pre>
<p>However, this won’t actually output correctly unless your system is set up to display it (thanks Windows).</p>
</blockquote>
<p>Hover the mouse over the <code>3</code> denoting line 3 (where the <code>println!</code> should be) you should see a little red dot  appear.
Click this dot to set a break point. When debugging code, the debugger will pause at break points allowing us to see
whats actually happening.</p>
<p><img src="getting-started/./images/vscode-breakpoint.png" alt="Breakpoints" /></p>
<p>To debug our code press F5… and it will immediately show you an error. Don’t panic! This is where CodeLLDB is going
to do some magic for us. The error is because we didn’t set a default run configuration, click OK and Visual Studio Code
will ask if you want to generate one. Click “yes”, then press F5 again, and the program will start and then pause when
it hits line 3.</p>
<p>== None of this works on Mac 😡 ==</p>
<p>If you mouse over <code>name</code> on either line 2 or line 3, you’ll see its value. Being able to see whats happening in a
running program is a programming super power.</p>
<p><img src="getting-started/./images/vscode-debug.png" alt="Breakpoints" /></p>
<p>To let the program continue, hit F5 one more time.</p>
<div style="break-before: page; page-break-before: always;"></div><h1 id="language-basics"><a class="header" href="#language-basics">Language Basics</a></h1>
<<<<<<< HEAD
<p>In this section we're going to step through the language basics, attempting to cover enough to quickly move on to
language idioms. By doing this, we hope that people won't end up with a lot of bad habits (like some of us did) as the
&quot;easy&quot; bits that help you get started end up overly ingrained in your memory.</p>
<div style="break-before: page; page-break-before: always;"></div><h1 id="guessing-game-with-extra-bits"><a class="header" href="#guessing-game-with-extra-bits">Guessing Game with extra bits</a></h1>
=======
<p>In this section we’re going to step through the language basics, attempting to cover enough to quickly move on to
language idioms. By doing this, we hope that people won’t end up with a lot of bad habits (like some of us did) as the
“easy” bits that help you get started end up overly ingrained in your memory.</p>
>>>>>>> d7334381

                    </main>

                    <nav class="nav-wrapper" aria-label="Page navigation">
                        <!-- Mobile navigation buttons -->


                        <div style="clear: both"></div>
                    </nav>
                </div>
            </div>

            <nav class="nav-wide-wrapper" aria-label="Page navigation">

            </nav>

        </div>




        <script>
            window.playground_copyable = true;
        </script>


        <script src="elasticlunr.min.js"></script>
        <script src="mark.min.js"></script>
        <script src="searcher.js"></script>

        <script src="clipboard.min.js"></script>
        <script src="highlight.js"></script>
        <script src="book.js"></script>

        <!-- Custom JS scripts -->

        <script>
        window.addEventListener('load', function() {
            window.setTimeout(window.print, 100);
        });
        </script>

    </div>
    </body>
</html><|MERGE_RESOLUTION|>--- conflicted
+++ resolved
@@ -182,11 +182,11 @@
 <p>The goal of this series is to help you go from no knowledge of Rust to understanding how Rust is written as quickly as
 possible.</p>
 <p>This book is the written version of (hopefully) a companion YouTube series (coming soon 🤞🏻)</p>
-<p>If you spot a problem with this guide (I’m only human 😅), please file an Issue or even a PR on the
-<a href="https://github.com/Gisleburt/idiomatic-rust-in-simple-steps" title="" target="_blank">project repository</a> and I will be incredibly grateful.
-I certainly don’t know <em>everything</em> about Rust and look forward to learning new things throughout this project.</p>
+<p>If you spot a problem with this guide (I'm only human 😅), please file an Issue or even a PR on the
+<a href="https://github.com/Gisleburt/idiomatic-rust-in-simple-steps">project repository</a> and I will be incredibly grateful.
+I certainly don't know <em>everything</em> about Rust and look forward to learning new things throughout this project.</p>
 <div style="break-before: page; page-break-before: always;"></div><h1 id="getting-started"><a class="header" href="#getting-started">Getting Started</a></h1>
-<p>In this section we’ll go through:</p>
+<p>In this section we'll go through:</p>
 <ul>
 <li><a href="getting-started/./why.html">Why Rust may or may not be for you</a></li>
 <li><a href="getting-started/./setup.html">How to install the language tools</a></li>
@@ -196,32 +196,31 @@
 </ul>
 <div style="break-before: page; page-break-before: always;"></div><h1 id="why-or-why-not"><a class="header" href="#why-or-why-not">Why or Why Not</a></h1>
 <ol>
-<li><a href="getting-started/why.html#why-rust">Why should you consider Rust</a></li>
+<li><a href="getting-started/why.html#why-rust">Why Rust</a></li>
 <li><a href="getting-started/why.html#why-not-rust">Why not Rust</a></li>
 </ol>
 <h2 id="why-rust"><a class="header" href="#why-rust">Why Rust</a></h2>
-<p>I could tell you that it’s a “blazingly fast” language, that holds your hand and helps reduce bugs, that its first party
+<p>I could tell you that it's a &quot;blazingly fast&quot; language, that holds your hand and helps reduce bugs, that its first party
 tooling is second to none, that it has a mature ecosystem and an amazing community. These are all good reasons to
 consider using Rust for any personal or professional project. There is, however, in my mind, a singular reason everyone
 should consider learning Rust:</p>
 <p><strong>Because its fun</strong></p>
 <p>Seriously, Rust is my happy place. Sure it has its frustrations like any language, but when I work with Rust I <em>feel</em>
-smart, I have less horrible surprises, and I have a lot of confidence that my code will “just work”, that I won’t need
+smart, I have less horrible surprises, and I have a lot of confidence that my code will &quot;just work&quot;, that I won't need
 to come back to fix bugs and if I do, I will be able to quickly understand old code, write new tests and fix any
 problems.</p>
-<p>And, I’m not alone, since its 1.0 release Rust has been Stack Overflows “most loved” (now “most admired”) language eight
-years in a row. This isn’t derived from fanatics like me just saying “its great” but is the percentage of people who
+<p>And, I'm not alone, since its 1.0 release Rust has been Stack Overflows &quot;most loved&quot; (now &quot;most admired&quot;) language eight
+years in a row. This isn't derived from fanatics like me just saying &quot;its great&quot; but is the percentage of people who
 used the language this year, that still want to use it next year.</p>
 <h2 id="why-not-rust"><a class="header" href="#why-not-rust">Why not Rust</a></h2>
-<p>As much as I love Rust, there is a reason it may not be the language for you… and it’s a <em>big</em> one.</p>
-<p>If you are specifically looking to learn a language to get a job (and you’re not interested in Blockchain) Rust is not
-going to be a good language… for now. The irony of “professional Rust” is that Rust engineers think there are no Rust
+<p>As much as I love Rust, there is a reason it may not be the language for you... and it's a <em>big</em> one.</p>
+<p>If you are specifically looking to learn a language to get a job (and you're not interested in Blockchain) Rust is not
+going to be a good language... for now. The irony of &quot;professional Rust&quot; is that Rust engineers think there are no Rust
 employers, and Rust employers think there are no Rust engineers <em>because</em> very few of us are interested in Blockchain
 technologies.</p>
 <p>That said, things have been slowly changing. More businesses are picking it up due to its low cost to write, run and
 maintain. The main cost to adopting Rust remains the cost of training people, but there are more and more of us out
 there and perhaps 2024 will finally be the tipping point. </p>
-<<<<<<< HEAD
 <p>Nonetheless, right now, if you're looking for a job,
 <a href="https://survey.stackoverflow.co/2023/#most-popular-technologies-language-prof">better languages to learn</a> would be
 <a href="https://www.typescriptlang.org">TypeScript</a> or <a href="https://www.python.org">Python</a>.</p>
@@ -268,15 +267,10 @@
 maintain is the code you didn't write. Beyond this though, solving problems, even with code, takes understanding and
 collaboration. If when you join a team you already understand why they write code the way they do, you're going to
 become productive much faster.</p>
-=======
-<p>Nonetheless, right now, if you’re looking for a job,
-<a href="https://survey.stackoverflow.co/2023/#most-popular-technologies-language-prof" title="" target="_blank">better languages to learn</a> would be
-<a href="https://www.typescriptlang.org" title="" target="_blank">TypeScript</a> or <a href="https://www.python.org" title="" target="_blank">Python</a>.</p>
->>>>>>> d7334381
 <div style="break-before: page; page-break-before: always;"></div><h1 id="why-or-why-not-installation-and-hello-world"><a class="header" href="#why-or-why-not-installation-and-hello-world">Why or Why Not, Installation and Hello World</a></h1>
 <ol>
 <li><a href="getting-started/setup.html#mac-and-linux">Mac and Linux</a></li>
-<li><a href="getting-started/setup.html#windows">Windows</a>
+<li><a href="getting-started/setup.html#windows-11">Windows 11</a>
 <ol>
 <li><a href="getting-started/setup.html#windows-build-tools">Windows Build Tools</a></li>
 <li><a href="getting-started/setup.html#rustup">Rustup</a></li>
@@ -285,9 +279,9 @@
 </li>
 </ol>
 <h2 id="mac-and-linux"><a class="header" href="#mac-and-linux">Mac and Linux</a></h2>
-<p>Go to <a href="https://rustup.rs" title="" target="_blank">https://rustup.rs</a>, copy the command displayed there into your terminal.</p>
+<p>Go to <a href="https://rustup.rs">https://rustup.rs</a>, copy the command displayed there into your terminal.</p>
 <p><img src="getting-started/images/rustup-mac.png" alt="Rustup Mac / Linux" /></p>
-<p>You will be given the option for customizing the installation, but we don’t need to do that for now</p>
+<p>You will be given the option for customizing the installation, but we don't need to do that for now</p>
 <pre><code class="language-sh">$ curl --proto '=https' --tlsv1.2 -sSf https://sh.rustup.rs | sh
 
 # [other information about the install appears here]
@@ -315,14 +309,14 @@
 <pre><code class="language-sh">$ cargo version
 cargo 1.75.0 (1d8b05cdd 2023-11-20)
 </code></pre>
-<p>Cargo is the main tool we’ll use to build and work with Rust, you will need at least version <code>1.75</code> for this tutorial.</p>
+<p>Cargo is the main tool we'll use to build and work with Rust, you will need at least version <code>1.75</code> for this tutorial.</p>
 <h2 id="windows-11"><a class="header" href="#windows-11">Windows 11</a></h2>
-<p>Running Rust on Windows is a bit more challenging, but you’ve got this, I believe in you.</p>
-<p>All the important differences for Windows are explained on <a href="https://rustup.rs" title="" target="_blank">rustup.rs</a>, however, I personally
-struggled a bit with this, so I’m laying it out here in my own words.</p>
+<p>Running Rust on Windows is a bit more challenging, but you've got this, I believe in you.</p>
+<p>All the important differences for Windows are explained on <a href="https://rustup.rs">rustup.rs</a>, however, I personally
+struggled a bit with this, so I'm laying it out here in my own words.</p>
 <h3 id="windows-build-tools"><a class="header" href="#windows-build-tools">Windows Build Tools</a></h3>
-<p>The first thing we’re going to need are some Microsoft build tools. </p>
-<p>Head to <a href="https://visualstudio.microsoft.com/downloads/" title="" target="_blank">https://visualstudio.microsoft.com/downloads/</a> and download the 
+<p>The first thing we're going to need are some Microsoft build tools. </p>
+<p>Head to <a href="https://visualstudio.microsoft.com/downloads/">https://visualstudio.microsoft.com/downloads/</a> and download the 
 community edition.</p>
 <p>== Add Screenshot ==</p>
 <p>The installer is the gateway to a huge number of tools and software, but we only need two things.</p>
@@ -330,40 +324,40 @@
 <p>Select the latest version.</p>
 <p>Next search for: <code>Windows 11 SDK</code></p>
 <p>Again, select the latest version.</p>
-<p>Finally, click install. You may get a prompt asking if you’d like to continue without workloads, which you do,
+<p>Finally, click install. You may get a prompt asking if you'd like to continue without workloads, which you do,
 so continue.</p>
 <p>The installation itself can take a while so grab a tea or something ☕</p>
 <h3 id="rustup"><a class="header" href="#rustup">Rustup</a></h3>
-<p>Once the Windows build tools are installed, head back to <a href="https://rustup.rs" title="" target="_blank">rustup.rs</a> and download <code>rustup-init.exe</code>.
+<p>Once the Windows build tools are installed, head back to <a href="https://rustup.rs">rustup.rs</a> and download <code>rustup-init.exe</code>.
 Running this will install the tools we need.</p>
 <p>Choose the default install options.</p>
 <p>Once complete, we can check that things have been installed correctly by opening either <code>cmd</code> or <code>powershell</code> or your
 terminal of choice, and run <code>cargo version</code>.</p>
 <h3 id="gcc-optional-but-recommended"><a class="header" href="#gcc-optional-but-recommended">GCC (optional, but recommended)</a></h3>
-<p>Wait, the rustup website doesn’t mention this!</p>
-<p>I know, and you don’t <em>necessarily</em> need to do this. However, Rust is a language that can interop with other languages.
+<p>Wait, the rustup website doesn't mention this!</p>
+<p>I know, and you don't <em>necessarily</em> need to do this. However, Rust is a language that can interop with other languages.
 In particular, Rust works really well with existing C and C++ libraries, however, Windows and Linux us different C++
 libraries. This can be fixed by installing <code>gcc</code>.</p>
-<p>Like Microsoft’s build tools, gcc isn’t packaged by itself, but unlike Microsoft’s build tools there are many, many ways
+<p>Like Microsoft's build tools, gcc isn't packaged by itself, but unlike Microsoft's build tools there are many, many ways
 to install it.</p>
-<p>The easiest way I’ve found is to install <a href="https://www.msys2.org/" title="" target="_blank">MSYS2</a>, with two caveats. This will install more than
-we need… and the installer doesn’t quite do everything you need. Don’t worry, we’ll step through it.</p>
+<p>The easiest way I've found is to install <a href="https://www.msys2.org/">MSYS2</a>, with two caveats. This will install more than
+we need... and the installer doesn't quite do everything you need. Don't worry, we'll step through it.</p>
 <blockquote>
 <p>🙏🏻 If anyone knows of a friendlier way of achieving this, please do open a PR or Issue 
-<a href="https://github.com/Gisleburt/idiomatic-rust-in-simple-steps" title="" target="_blank">on this projects repository</a></p>
+<a href="https://github.com/Gisleburt/idiomatic-rust-in-simple-steps">on this projects repository</a></p>
 </blockquote>
 <p>First, grab the installer and follow the instruction. MSYS2 is a little fussy about where its installed, if in doubt
-install it in the default location. Wherever you install it though, keep it in mind, we’ll need to find it shortly.</p>
-<p>After installation but before we go further, we want to allow ourselves access to the tools that we’re going to install
-inside MSYS2. To do that, you’ll need to find where it was installed, then go to the <code>ucrt64</code> directory, and then <code>bin</code>.
+install it in the default location. Wherever you install it though, keep it in mind, we'll need to find it shortly.</p>
+<p>After installation but before we go further, we want to allow ourselves access to the tools that we're going to install
+inside MSYS2. To do that, you'll need to find where it was installed, then go to the <code>ucrt64</code> directory, and then <code>bin</code>.
 Copy the full path to this directory. Note, I installed mine to <code>D:/Programs/MYSYS64</code> but by default it will be <code>C:/MYSYS64</code></p>
 <p><img src="getting-started/./images/windows-msys2-bin.png" alt="MSYS2 bin path" /></p>
 <p>== Add more arrows ==</p>
 <p>Next we need to add this to a system environment variable called <code>PATH</code>, this will allow us to access any tools in that
-directory from anywhere in our system. To do this, go to the start menu, and simply type “environment” then click
-“Edit the system environment variables”</p>
+directory from anywhere in our system. To do this, go to the start menu, and simply type &quot;environment&quot; then click
+&quot;Edit the system environment variables&quot;</p>
 <p><img src="getting-started/./images/windows-environment.png" alt="Finding Windows Environment" /></p>
-<p>This, weirdly, doesn’t take you straight to environment variables but to system properties where you can click through
+<p>This, weirdly, doesn't take you straight to environment variables but to system properties where you can click through
 to the Environment variables at the bottom.
 <img src="getting-started/./images/windows-system-properties.png" alt="Windows System Properties" /></p>
 <div class="warning">
@@ -375,13 +369,13 @@
 <p>Now hit New on the right, and paste in the path as you can see I have done below</p>
 <p><img src="getting-started/./images/windows-edit-environment-variables.png" alt="Windows System Properties" /></p>
 <p>Click OK to save the new path.</p>
-<p>Finally we’re ready to install gcc. Run the application <code>MSYS2 UCRT64</code> from the start menu. This is a specific
+<p>Finally, we're ready to install gcc. Run the application <code>MSYS2 UCRT64</code> from the start menu. This is a specific
 environmental setup for MSYS and will be the easiest to perform the next step in.</p>
 <p>Enter the command <code>pacman -S mingw-w64-ucrt-x86_64-gcc</code>, hitting <code>&lt;enter&gt;</code> when it asks for confirmation. Pacman is the
 package manager for MSYS and will install <code>gcc</code> and all of its dependencies.</p>
 <p>You can check this worked by running <code>gcc --version</code></p>
-<p>Phew! Thats it, congratulations! It took me over an hour to do this on my first attempt.</p>
-<p>If you haven’t done already, its a good idea to restart your computer before moving on.</p>
+<p>Phew! That's it, congratulations! It took me over an hour to do this on my first attempt.</p>
+<p>If you haven't done already, its a good idea to restart your computer before moving on.</p>
 <div style="break-before: page; page-break-before: always;"></div><h1 id="the-development-environment"><a class="header" href="#the-development-environment">The Development Environment</a></h1>
 <ol>
 <li><a href="getting-started/environment.html#visual-studio-code">Visual Studio Code</a></li>
@@ -393,18 +387,17 @@
 </ol>
 <h2 id="visual-studio-code"><a class="header" href="#visual-studio-code">Visual Studio Code</a></h2>
 <p>A software developers environment is something very specific to them. Some people love vim and neovim, others like Nova,
-I’m personally a big fan of IntelliJ. If you’ve already found the tools for you, there’s no wrong answer here, use
+I'm personally a big fan of IntelliJ. If you've already found the tools for you, there's no wrong answer here, use
 whatever makes you happy.</p>
-<p>If you’re new to software engineering though, and not looking to fork out potentially hundreds of dollars on tooling,
-I recommend Visual Studio Code. It’s free, is perhaps the most widely used and supported editor today, and can be
+<p>If you're new to software engineering though, and not looking to fork out potentially hundreds of dollars on tooling,
+I recommend Visual Studio Code. It's free, is perhaps the most widely used and supported editor today, and can be
 greatly extended through plugins.</p>
-<p>It’s the editor I’ll be using throughout this series as I believe it will be the most familiar to people.</p>
-<p>To get started head over to <a href="https://code.visualstudio.com/" title="" target="_blank">https://code.visualstudio.com/</a> and download the right
+<p>It's the editor I'll be using throughout this series as I believe it will be the most familiar to people.</p>
+<p>To get started head over to <a href="https://code.visualstudio.com/">https://code.visualstudio.com/</a> and download the right
 version for your device.</p>
 <p>After installing it, we will need some plugins to work with Rust. To get to extensions, open VSCode and press the
 extensions button in the sidebar (by default the sidebar is on the left).</p>
 <p><img src="getting-started/images/vscode-extensions.png" alt="VSCode Extensions" /></p>
-<<<<<<< HEAD
 <h2 id="extensions"><a class="header" href="#extensions">Extensions</a></h2>
 <h3 id="rust-analyzer"><a class="header" href="#rust-analyzer">rust-analyzer</a></h3>
 <p>Rust Analyzer will provide the bulk of language support that we'll need. It'll give us auto complete, syntax
@@ -418,28 +411,14 @@
 <p><img src="getting-started/images/vscode-extension-codelldb.png" alt="vscode-extension-codelldb.png" /></p>
 <h3 id="even-better-toml"><a class="header" href="#even-better-toml">Even Better TOML</a></h3>
 <p>The Rust ecosystem makes heavy use of the TOML file format. We'll talk about this more much later on but now is a good
-=======
-<h2 id="rust-analyzer"><a class="header" href="#rust-analyzer">rust-analyzer</a></h2>
-<p>Rust Analyzer will provide the bulk of language support that we’ll need. It’ll give us auto complete, syntax
-highlighting and symbol editing that will just make our lives a lot easier. Search for <code>rust-analyzer</code> in the search
-bar at the top of the extensions tab and click install.</p>
-<p><img src="getting-started/images/vscode-extension-rust-analyzer.png" alt="vscode-extension-rust-analyzer.png" /></p>
-<h2 id="codelldb"><a class="header" href="#codelldb">CodeLLDB</a></h2>
-<p>As we learn any new language, one of the most important things for us to be able to do is see what’s actually happening.
-CodeLLDB allows us to pause a program while its running and see what its doing. This lets us check that a program is
-doing what we think its doing.</p>
-<p><img src="getting-started/images/vscode-extension-codelldb.png" alt="vscode-extension-codelldb.png" /></p>
-<h2 id="even-better-toml"><a class="header" href="#even-better-toml">Even Better TOML</a></h2>
-<p>The Rust ecosystem makes heavy use of the TOML file format. We’ll talk about this more much later on but now is a good
->>>>>>> d7334381
 time to pick up this extension.</p>
 <p><img src="getting-started/images/vscode-extension-toml.png" alt="vscode-extension-toml.png" /></p>
 <h3 id="crates"><a class="header" href="#crates">crates</a></h3>
 <p>Rust developers share code through a mechanism called Crates. This extension will help us keep any crates we depend on
-up to date. We won’t be using crates for a while, but it’s good to grab now. </p>
+up to date. We won't be using crates for a while, but it's good to grab now. </p>
 <p><img src="getting-started/images/vscode-extension-crates.png" alt="vscode-extension-crates.png" /></p>
 <div style="break-before: page; page-break-before: always;"></div><h1 id="hello-world"><a class="header" href="#hello-world">Hello World</a></h1>
-<p>Now that we’re finally set up, lets create our first program. As is tradition, our first program is simply going to
+<p>Now that we're finally set up, lets create our first program. As is tradition, our first program is simply going to
 print the words <code>Hello, world!</code>.</p>
 <ol>
 <li><a href="getting-started/hello-world.html#creating-a-new-rust-project">Creating a new Rust project</a> </li>
@@ -448,21 +427,21 @@
 </ol>
 <h2 id="creating-a-new-rust-project"><a class="header" href="#creating-a-new-rust-project">Creating a new Rust project</a></h2>
 <p>Open Visual Studio Code and open the terminal.</p>
-<p><strong>Pro Tip:</strong> If you’re new to Visual Studio Code and you want the editor to do something (say, for example, open a
+<p><strong>Pro Tip:</strong> If you're new to Visual Studio Code and you want the editor to do something (say, for example, open a
 terminal), hold <code>Ctrl</code> + <code>Shift</code> and press <code>P</code> (or <code>Cmd</code> + <code>Shift</code> and press <code>P</code> on Mac). You can then type the thing
-you want to do and it should show up in the list. Sometimes, like with Terminal, you might get a lot of results and
-the one you want might need a little scroll. Normally for a Terminal you want to use it internally, so you’d scroll to
+you want to do, and it should show up in the list. Sometimes, like with Terminal, you might get a lot of results and
+the one you want might need a little scroll. Normally for a Terminal you want to use it internally, so you'd scroll to
 <code>Terminal: Create New Terminal</code></p>
 <p><img src="getting-started/./images/vscode-any-command-terminal.png" alt="Open the terminal" /></p>
 <p>Navigate to an appropriate location for your projects such as your home directory or my documents, depending on your
 system.</p>
 <p>Run <code>cargo new hello-world</code>, and cargo will report that it has created the project</p>
-<p>Cargo is the program we’ll use to run our rust programs as well as many of the rust tools that will help us along the
+<p>Cargo is the program we'll use to run our rust programs as well as many of the rust tools that will help us along the
 way.</p>
 <p>Now in Visual Studio Code, go to File -&gt; Open Folder and navigate to the hello-world folder we just created.</p>
-<p>You can see that cargo has created some files for us. We’re going to talk about the cargo files later but for now,
+<p>You can see that cargo has created some files for us. We're going to talk about the cargo files later but for now,
 head into the <code>src</code> directory and open main.rs</p>
-<p>== More Pictures ==</p>
+<p>=== More Pictures ===</p>
 <p>You can see the file has already been created with the following code</p>
 <pre><pre class="playground"><code class="language-rust">fn main() {
     println!(&quot;Hello, world!&quot;);
@@ -477,59 +456,53 @@
 Hello, world!
 </code></pre>
 <p>Well, that was easy 😅</p>
-<p>You’ll find the Rust community has put a lot of effort into making Rust as easy to use as possible to learn and use.</p>
+<p>You'll find the Rust community has put a lot of effort into making Rust as easy to use as possible to learn and use.</p>
 <h2 id="anatomy-of-hello-world"><a class="header" href="#anatomy-of-hello-world">Anatomy of Hello World</a></h2>
-<p>Lets talk about hello world.</p>
+<p>Let's talk about hello world.</p>
 <p>The first line <code>fn main()</code> describes a function (fn) called main. Functions are a useful way to group up a bit of code
-to be called elsewhere. We’ll talk more about the power of functions and when to use them in a future chapter. For now
+to be called elsewhere. We'll talk more about the power of functions and when to use them in a future chapter. For now
 all we need to know is that the main function is called when the program starts, so any code we put in here will run.</p>
 <p>At the moment, the only line of code is <code>println!(&quot;Hello, world!&quot;);</code>. A lot of engineers might assume this is how we
 call functions in Rust, and that <code>println</code> is the function name. However, the exclamation mark actually tells us this
-is a macro. Macro’s are very powerful and can do much more than functions, however they are an advanced topic and we
-won’t be creating our own until much later. We will be using pre-written macros a fair bit though.</p>
-<p><code>println!</code> will write what its given to the console.</p>
+is a macro. Macros are very powerful and can do much more than functions, however they are an advanced topic, and we
+won't be creating our own until much later. We will be using pre-written macros a fair bit though.</p>
+<p><code>println!</code> will write what it's given to the console.</p>
 <h2 id="running-and-debugging-rust"><a class="header" href="#running-and-debugging-rust">Running and Debugging Rust</a></h2>
 <p>Before we end this section, I want to quickly set up one of the most powerful tools we have thats going to help us
 learn incredibly quickly.</p>
-<p>First let’s make a quick change to our program, by adding a variable with our name, and then saying hello to ourselves
+<p>First let's make a quick change to our program, by adding a variable with our name, and then saying hello to ourselves
 instead of the whole world</p>
 <pre><pre class="playground"><code class="language-rust">fn main() {
     let name = &quot;Daniel&quot;;
     println!(&quot;Hello, {name}!&quot;);
 }</code></pre></pre>
 <blockquote>
-<p>Fun fact, Rust uses utf-8 strings when written like this, so don’t worry if your name can not be properly represented in
+<p>Fun fact, Rust uses utf-8 strings when written like this, so don't worry if your name can not be properly represented in
 American English characters. For example, I might naively write my cats name like this:</p>
 <pre><pre class="playground"><code class="language-rust"><span class="boring">#![allow(unused)]
 </span><span class="boring">fn main() {
 </span>let name = &quot;ユキ&quot;;
 <span class="boring">}</span></code></pre></pre>
-<p>However, this won’t actually output correctly unless your system is set up to display it (thanks Windows).</p>
+<p>However, this won't actually output correctly unless your system is set up to display it (thanks Windows).</p>
 </blockquote>
 <p>Hover the mouse over the <code>3</code> denoting line 3 (where the <code>println!</code> should be) you should see a little red dot  appear.
 Click this dot to set a break point. When debugging code, the debugger will pause at break points allowing us to see
-whats actually happening.</p>
+what's actually happening.</p>
 <p><img src="getting-started/./images/vscode-breakpoint.png" alt="Breakpoints" /></p>
-<p>To debug our code press F5… and it will immediately show you an error. Don’t panic! This is where CodeLLDB is going
-to do some magic for us. The error is because we didn’t set a default run configuration, click OK and Visual Studio Code
-will ask if you want to generate one. Click “yes”, then press F5 again, and the program will start and then pause when
+<p>To debug our code press F5... and it will immediately show you an error. Don't panic! This is where CodeLLDB is going
+to do some magic for us. The error is because we didn't set a default run configuration, click OK and Visual Studio Code
+will ask if you want to generate one. Click &quot;yes&quot;, then press F5 again, and the program will start and then pause when
 it hits line 3.</p>
-<p>== None of this works on Mac 😡 ==</p>
-<p>If you mouse over <code>name</code> on either line 2 or line 3, you’ll see its value. Being able to see whats happening in a
-running program is a programming super power.</p>
+<p>=== Note slight differences on Mac ===</p>
+<p>If you mouse over <code>name</code> on either line 2 or line 3, you'll see its value. Being able to see what's happening in a
+running program is a programming superpower.</p>
 <p><img src="getting-started/./images/vscode-debug.png" alt="Breakpoints" /></p>
 <p>To let the program continue, hit F5 one more time.</p>
 <div style="break-before: page; page-break-before: always;"></div><h1 id="language-basics"><a class="header" href="#language-basics">Language Basics</a></h1>
-<<<<<<< HEAD
 <p>In this section we're going to step through the language basics, attempting to cover enough to quickly move on to
 language idioms. By doing this, we hope that people won't end up with a lot of bad habits (like some of us did) as the
 &quot;easy&quot; bits that help you get started end up overly ingrained in your memory.</p>
 <div style="break-before: page; page-break-before: always;"></div><h1 id="guessing-game-with-extra-bits"><a class="header" href="#guessing-game-with-extra-bits">Guessing Game with extra bits</a></h1>
-=======
-<p>In this section we’re going to step through the language basics, attempting to cover enough to quickly move on to
-language idioms. By doing this, we hope that people won’t end up with a lot of bad habits (like some of us did) as the
-“easy” bits that help you get started end up overly ingrained in your memory.</p>
->>>>>>> d7334381
 
                     </main>
 
